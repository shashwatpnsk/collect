--- conflicted
+++ resolved
@@ -574,12 +574,8 @@
                 saveDataToDisk(DO_NOT_EXIT, isInstanceComplete(false), null);
                 return true;
             case MENU_HIERARCHY_VIEW:
-<<<<<<< HEAD
-                if (mFormController.currentPromptIsQuestion()) {
-=======
                 Collect.getInstance().getActivityLogger().logInstanceAction(this, "onOptionsItemSelected", "MENU_HIERARCHY_VIEW");
                 if (currentPromptIsQuestion()) {
->>>>>>> 9e6ad9d1
                     saveAnswersForCurrentScreen(DO_NOT_EVALUATE_CONSTRAINTS);
                 }
                 Intent i = new Intent(this, FormHierarchyActivity.class);
@@ -605,7 +601,6 @@
         // only try to save if the current event is a question or a field-list group
     	if (mFormController.currentPromptIsQuestion()) {
             LinkedHashMap<FormIndex, IAnswerData> answers = ((ODKView) mCurrentView).getAnswers();
-<<<<<<< HEAD
             FailedConstraint constraint = mFormController.saveAllScreenAnswers(answers, evaluateConstraints);
     		if ( constraint != null ) {
                 createConstraintToast(mFormController.getQuestionPrompt(constraint.index)
@@ -613,25 +608,6 @@
                 return false;
     		}
     	}
-=======
-            Iterator<FormIndex> it = answers.keySet().iterator();
-            while (it.hasNext()) {
-                FormIndex index = it.next();
-                // Within a group, you can only save for question events
-                if (mFormController.getEvent(index) == FormEntryController.EVENT_QUESTION) {
-                    int saveStatus = saveAnswer(answers.get(index), index, evaluateConstraints);
-                    if (evaluateConstraints && saveStatus != FormEntryController.ANSWER_OK) {
-                        createConstraintToast(index, saveStatus);
-                        return false;
-                    }
-                } else {
-                    Log.w(t,
-                        "Attempted to save an index referencing something other than a question: "
-                                + index.getReference());
-                }
-            }
-        }
->>>>>>> 9e6ad9d1
         return true;
     }
 
