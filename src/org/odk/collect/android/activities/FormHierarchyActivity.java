--- conflicted
+++ resolved
@@ -33,12 +33,9 @@
 import android.widget.ListView;
 import android.widget.TextView;
 
-<<<<<<< HEAD
 import java.util.ArrayList;
 import java.util.List;
 
-=======
->>>>>>> 3053ef6f
 public class FormHierarchyActivity extends ListActivity {
 
     private static final String t = "FormHierarchyActivity";
@@ -138,6 +135,7 @@
 
             index = stepIndexOut(index);
         }
+        // return path?
         return path.substring(0, path.length() - 2);
     }
 
@@ -181,16 +179,9 @@
             mPath.setVisibility(View.GONE);
             jumpPreviousButton.setEnabled(false);
         } else {
-<<<<<<< HEAD
-            // Create a ".." entry so user can go back.
-            formList.add(new HierarchyElement("..", getString(R.string.goto_previous_level), null,
-                    Color.WHITE, QUESTION, null));
-            mPath.setText(getString(R.string.form_path) + getCurrentPath());
-=======
             mPath.setVisibility(View.VISIBLE);
             mPath.setText(getCurrentPath());
             jumpPreviousButton.setEnabled(true);
->>>>>>> 3053ef6f
         }
 
         // Refresh the current event in case we did step forward.
@@ -252,18 +243,10 @@
                         // This is the start of a repeating group. We only want to display
                         // "Group #", so we mark this as the beginning and skip all of its children
                         HierarchyElement group =
-<<<<<<< HEAD
-                            new HierarchyElement(fc.getLongText(),
-                                    getString(R.string.collapsed_group), getResources()
-                                            .getDrawable(R.drawable.expander_ic_minimized),
-                                    Color.WHITE, COLLAPSED, fc.getIndex());
-=======
-
                         // TODO : update gropu count
                             new HierarchyElement(fc.getLongText(), null, getResources()
                                     .getDrawable(R.drawable.expander_ic_minimized), Color.WHITE,
                                     COLLAPSED, fc.getIndex());
->>>>>>> 3053ef6f
                         repeatedGroupName = fc.getLongText();
                         formList.add(group);
                     }
@@ -272,14 +255,8 @@
                         // Add this group name to the drop down list for this repeating group.
                         HierarchyElement h = formList.get(formList.size() - 1);
                         h.AddChild(new HierarchyElement(mIndent + fc.getLongText() + " "
-<<<<<<< HEAD
-                                + fc.getMultiplicity(), mIndent + getString(R.string.select_repeat)
-                                + fc.getLongText() + " " + fc.getMultiplicity(), null, Color.WHITE,
-                                CHILD, fc.getIndex()));
-=======
                                 + (fc.getMultiplicity() + 1), null, null, Color.WHITE, CHILD, fc
                                 .getIndex()));
->>>>>>> 3053ef6f
                     }
                     break;
             }
@@ -328,6 +305,8 @@
                     formList.remove(position + 1);
                 }
                 h.setIcon(getResources().getDrawable(R.drawable.expander_ic_minimized));
+                //TODO: remove this?
+                h.setSecondaryText(getString(R.string.collapsed_group));
                 h.setColor(Color.WHITE);
                 break;
             case COLLAPSED:
@@ -339,7 +318,10 @@
 
                 }
                 h.setIcon(getResources().getDrawable(R.drawable.expander_ic_maximized));
-                h.setColor(Color.WHITE);
+               
+               	//TODO:  replace with h.setColor(Color.WHITE); //?
+                h.setSecondaryText(getString(R.string.expanded_group));
+                h.setColor(Color.LTGRAY);
                 break;
             case QUESTION:
                 mFormEntryController.jumpToIndex(h.getFormIndex());
