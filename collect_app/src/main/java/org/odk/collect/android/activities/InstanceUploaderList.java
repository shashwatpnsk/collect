/*
 * Copyright (C) 2009 University of Washington
 *
 * Licensed under the Apache License, Version 2.0 (the "License"); you may not use this file except
 * in compliance with the License. You may obtain a copy of the License at
 *
 * http://www.apache.org/licenses/LICENSE-2.0
 *
 * Unless required by applicable law or agreed to in writing, software distributed under the License
 * is distributed on an "AS IS" BASIS, WITHOUT WARRANTIES OR CONDITIONS OF ANY KIND, either express
 * or implied. See the License for the specific language governing permissions and limitations under
 * the License.
 */

package org.odk.collect.android.activities;

import android.app.AlertDialog;
import android.app.Dialog;
import android.app.ListActivity;
import android.content.Context;
import android.content.DialogInterface;
import android.content.Intent;
import android.content.SharedPreferences;
import android.database.Cursor;
import android.net.ConnectivityManager;
import android.net.NetworkInfo;
import android.os.Bundle;
import android.preference.PreferenceManager;
import android.view.Menu;
import android.view.MenuItem;
import android.view.View;
import android.view.View.OnClickListener;
import android.view.View.OnLongClickListener;
import android.widget.Button;
import android.widget.ListView;
import android.widget.SimpleCursorAdapter;
import android.widget.Toast;

import org.odk.collect.android.R;
import org.odk.collect.android.application.Collect;
import org.odk.collect.android.dao.InstancesDao;
import org.odk.collect.android.database.ActivityLogger;
import org.odk.collect.android.preferences.PreferencesActivity;
import org.odk.collect.android.preferences.PreferenceKeys;
import org.odk.collect.android.provider.InstanceProviderAPI.InstanceColumns;
import org.odk.collect.android.receivers.NetworkReceiver;
import org.odk.collect.android.utilities.ListViewUtils;

/**
 * Responsible for displaying all the valid forms in the forms directory. Stores
 * the path to selected form for use by {@link MainMenuActivity}.
 *
 * @author Carl Hartung (carlhartung@gmail.com)
 * @author Yaw Anokwa (yanokwa@gmail.com)
 */

public class InstanceUploaderList extends ListActivity implements OnLongClickListener {

    private final ActivityLogger logger = Collect.getInstance().getActivityLogger();
    private static final String BUNDLE_SELECTED_ITEMS_KEY = "selected_items";
    private static final int MENU_PREFERENCES = Menu.FIRST;
    private static final int MENU_SHOW_UNSENT = Menu.FIRST + 1;

    private static final int INSTANCE_UPLOADER = 0;
    private static final int GOOGLE_USER_DIALOG = 1;

    private Button mUploadButton;

    private SimpleCursorAdapter mCursorAdapter;

    private InstancesDao mInstanceDao;

    @Override
    public void onCreate(Bundle savedInstanceState) {
        super.onCreate(savedInstanceState);
        setContentView(R.layout.instance_uploader_list);

        mInstanceDao = new InstancesDao();

        mUploadButton = (Button) findViewById(R.id.upload_button);
        mUploadButton.setOnClickListener(new OnClickListener() {

            @Override
            public void onClick(View arg0) {
                ConnectivityManager connectivityManager = (ConnectivityManager) getSystemService(
                        Context.CONNECTIVITY_SERVICE);
                NetworkInfo ni = connectivityManager.getActiveNetworkInfo();

                if (NetworkReceiver.running) {
                    Toast.makeText(
                            InstanceUploaderList.this,
                            R.string.send_in_progress,
                            Toast.LENGTH_SHORT).show();
                } else if (ni == null || !ni.isConnected()) {
                    logger.logAction(this, "uploadButton", "noConnection");

                    Toast.makeText(InstanceUploaderList.this,
                            R.string.no_connection, Toast.LENGTH_SHORT).show();
                } else {
                    ListView lv = getListView();
                    int checkedItemCount = lv.getCheckedItemCount();
                    logger.logAction(this, "uploadButton", Integer.toString(checkedItemCount));

                    if (checkedItemCount > 0) {
                        // items selected
                        uploadSelectedFiles();
                        InstanceUploaderList.this.getListView().clearChoices();
                        mUploadButton.setEnabled(false);
                    } else {
                        // no items selected
                        Toast.makeText(getApplicationContext(),
                                getString(R.string.noselect_error),
                                Toast.LENGTH_SHORT).show();
                    }
                }
            }
        });

        final Button toggleSelsButton = (Button) findViewById(R.id.toggle_button);
        toggleSelsButton.setLongClickable(true);
        toggleSelsButton.setOnClickListener(new OnClickListener() {
            @Override
            public void onClick(View v) {
                ListView lv = getListView();
                boolean allChecked = ListViewUtils.toggleChecked(lv);
                ListViewUtils.toggleButtonLabel(toggleSelsButton, lv);
                mUploadButton.setEnabled(allChecked);
            }
        });
<<<<<<< HEAD
        toggleSelsButton.setOnLongClickListener(this);

        {
            Cursor cursor = mInstanceDao.getFinalizedInstancesCursor();
            // ToDo: Look at VCS history and examine the always true ? : for the above line
            String[] data = new String[]
                    {InstanceColumns.DISPLAY_NAME, InstanceColumns.DISPLAY_SUBTEXT};
            int[] view = new int[]{R.id.text1, R.id.text2};

            // render total instance view
            mCursorAdapter = new SimpleCursorAdapter(this,
                    R.layout.two_item_multiple_choice, cursor, data, view);
        }
=======
        mToggleButton.setOnLongClickListener(this);

        Cursor c = mShowUnsent ? mInstanceDao.getFinalizedInstancesCursor() : mInstanceDao.getAllCompletedUndeletedInstancesCursor();

        String[] data = new String[]{InstanceColumns.DISPLAY_NAME,
                InstanceColumns.DISPLAY_SUBTEXT};
        int[] view = new int[]{R.id.text1, R.id.text2};

        // render total instance view
        mInstances = new SimpleCursorAdapter(this,
                R.layout.two_item_multiple_choice, c, data, view);
>>>>>>> d398fc05

        setListAdapter(mCursorAdapter);
        getListView().setChoiceMode(ListView.CHOICE_MODE_MULTIPLE);
        getListView().setItemsCanFocus(false);
        mUploadButton.setEnabled(areCheckedItems());

        // set title
        setTitle(getString(R.string.send_data));
    }

    @Override
    protected void onStart() {
        super.onStart();
        logger.logOnStart(this);
    }

    @Override
    protected void onStop() {
        logger.logOnStop(this);
        super.onStop();
    }

    private boolean areCheckedItems() {
        return getListView().getCheckedItemCount() > 0;
    }

    private void uploadSelectedFiles() {
        SharedPreferences prefs = PreferenceManager.getDefaultSharedPreferences(this);
        String server = prefs.getString(PreferenceKeys.KEY_PROTOCOL, null);
        long[] instanceIds = getListView().getCheckedItemIds();
        if (server.equalsIgnoreCase(getString(R.string.protocol_google_sheets))) {
            // if it's Sheets, start the Sheets uploader
            // first make sure we have a google account selected

            String googleUsername = prefs.getString(
                    PreferenceKeys.KEY_SELECTED_GOOGLE_ACCOUNT, null);
            if (googleUsername == null || googleUsername.equals("")) {
                showDialog(GOOGLE_USER_DIALOG);
                return;
            }
            Intent i = new Intent(this, GoogleSheetsUploaderActivity.class);
            i.putExtra(FormEntryActivity.KEY_INSTANCES, instanceIds);
            startActivityForResult(i, INSTANCE_UPLOADER);
        } else {
            // otherwise, do the normal aggregate/other thing.
            Intent i = new Intent(this, InstanceUploaderActivity.class);
            i.putExtra(FormEntryActivity.KEY_INSTANCES, instanceIds);
            startActivityForResult(i, INSTANCE_UPLOADER);
        }
    }

    @Override
    public boolean onCreateOptionsMenu(Menu menu) {
        logger.logAction(this, "onCreateOptionsMenu", "show");
        super.onCreateOptionsMenu(menu);

        menu
                .add(0, MENU_PREFERENCES, 0, R.string.general_preferences)
                .setIcon(R.drawable.ic_menu_preferences)
                .setShowAsAction(MenuItem.SHOW_AS_ACTION_NEVER);

        menu
                .add(0, MENU_SHOW_UNSENT, 1, R.string.change_view)
                .setIcon(R.drawable.ic_menu_manage)
                .setShowAsAction(MenuItem.SHOW_AS_ACTION_NEVER);
        return true;
    }

    @Override
    public boolean onMenuItemSelected(int featureId, MenuItem item) {
        switch (item.getItemId()) {
            case MENU_PREFERENCES:
                logger.logAction(this, "onMenuItemSelected", "MENU_PREFERENCES");
                createPreferencesMenu();
                return true;
            case MENU_SHOW_UNSENT:
                logger.logAction(this, "onMenuItemSelected", "MENU_SHOW_UNSENT");
                showSentAndUnsentChoices();
                return true;
        }
        return super.onMenuItemSelected(featureId, item);
    }

    private void createPreferencesMenu() {
        Intent i = new Intent(this, PreferencesActivity.class);
        startActivity(i);
    }

    @Override
    protected void onListItemClick(ListView listView, View view, int position, long rowId) {
        super.onListItemClick(listView, view, position, rowId);

        logger.logAction(this, "onListItemClick", Long.toString(rowId));

        mUploadButton.setEnabled(areCheckedItems());
        Button toggleSelectionsButton = (Button) findViewById(R.id.toggle_button);
        ListViewUtils.toggleButtonLabel(toggleSelectionsButton, getListView());
    }

    @Override
    protected void onRestoreInstanceState(Bundle bundle) {
        super.onRestoreInstanceState(bundle);
        int[] checkedPositions = bundle.getIntArray(BUNDLE_SELECTED_ITEMS_KEY);
        if (checkedPositions != null) {
            ListView lv = getListView();
            for (int pos : checkedPositions) {
                lv.setItemChecked(pos, true);
            }
        }
        mUploadButton.setEnabled(areCheckedItems());
    }

    @Override
    protected void onSaveInstanceState(Bundle bundle) {
        super.onSaveInstanceState(bundle);
        bundle.putIntArray(BUNDLE_SELECTED_ITEMS_KEY, getCheckedItemPositions(getListView()));
    }

    private int[] getCheckedItemPositions(ListView lv) { // ToDo: eventually move to ListViewUtils, perhaps
        int itemCount = lv.getCount();
        int checkedItemCount = lv.getCheckedItemCount();
        int[] checkedPositions = new int[checkedItemCount];
        int checkedPosIdx = 0;
        for (int posIdx = 0; posIdx < itemCount; ++posIdx) {
            if (lv.isItemChecked(posIdx))
                checkedPositions[checkedPosIdx++] = posIdx;
        }
        return checkedPositions;
    }

    @Override
    protected void onActivityResult(int requestCode, int resultCode, Intent intent) {
        if (resultCode == RESULT_CANCELED) {
            return;
        }
        switch (requestCode) {
            // returns with a form path, start entry
            case INSTANCE_UPLOADER:
                if (intent.getBooleanExtra(FormEntryActivity.KEY_SUCCESS, false)) {
                    getListView().clearChoices();
                    if (mCursorAdapter.isEmpty()) {
                        finish();
                    }
                }
                break;
            default:
                break;
        }
        super.onActivityResult(requestCode, resultCode, intent);
    }

    private void showUnsent() {
        Cursor c = mInstanceDao.getFinalizedInstancesCursor();
        Cursor old = mCursorAdapter.getCursor();
        try {
            mCursorAdapter.changeCursor(c);
        } finally {
            if (old != null) {
                old.close();
                this.stopManagingCursor(old);
            }
        }
        getListView().invalidate();
    }

    private void showAll() {
<<<<<<< HEAD
        Cursor c = mInstanceDao.getAllCompletedInstancesCursor();
        Cursor old = mCursorAdapter.getCursor();
=======
        Cursor c = mInstanceDao.getAllCompletedUndeletedInstancesCursor();
        Cursor old = mInstances.getCursor();
>>>>>>> d398fc05
        try {
            mCursorAdapter.changeCursor(c);
        } finally {
            if (old != null) {
                old.close();
                this.stopManagingCursor(old);
            }
        }
        getListView().invalidate();
    }

    @Override
    public boolean onLongClick(View v) {
        logger.logAction(this, "toggleButton.longClick", "");
        return showSentAndUnsentChoices();
    }

    private boolean showSentAndUnsentChoices() {
        /**
         * Create a dialog with options to save and exit, save, or quit without
         * saving
         */
        String[] items = {getString(R.string.show_unsent_forms),
                getString(R.string.show_sent_and_unsent_forms)};

        logger.logAction(this, "changeView", "show");

        AlertDialog alertDialog = new AlertDialog.Builder(this)
                .setIcon(android.R.drawable.ic_dialog_info)
                .setTitle(getString(R.string.change_view))
                .setNeutralButton(getString(R.string.cancel),
                        new DialogInterface.OnClickListener() {
                            @Override
                            public void onClick(DialogInterface dialog, int id) {
                                logger.logAction(this, "changeView", "cancel");
                                dialog.cancel();
                            }
                        })
                .setItems(items, new DialogInterface.OnClickListener() {
                    @Override
                    public void onClick(DialogInterface dialog, int which) {
                        switch (which) {

                            case 0: // show unsent
                                logger.logAction(this, "changeView", "showUnsent");
                                InstanceUploaderList.this.showUnsent();
                                break;

                            case 1: // show all
                                logger.logAction(this, "changeView", "showAll");
                                InstanceUploaderList.this.showAll();
                                break;

                            case 2:// do nothing
                                break;
                        }
                    }
                }).create();
        alertDialog.show();
        return true;
    }

    @Override
    protected Dialog onCreateDialog(int id) {
        switch (id) {
            case GOOGLE_USER_DIALOG:
                AlertDialog.Builder gudBuilder = new AlertDialog.Builder(this);

                gudBuilder.setTitle(R.string.no_google_account);
                gudBuilder
                        .setMessage(R.string.sheets_google_account_needed);
                gudBuilder.setPositiveButton(R.string.ok, new DialogInterface.OnClickListener() {
                    @Override
                    public void onClick(DialogInterface dialog, int which) {
                    }
                });
                gudBuilder.setCancelable(false);
                return gudBuilder.create();
        }
        return null;
    }
}<|MERGE_RESOLUTION|>--- conflicted
+++ resolved
@@ -127,7 +127,6 @@
                 mUploadButton.setEnabled(allChecked);
             }
         });
-<<<<<<< HEAD
         toggleSelsButton.setOnLongClickListener(this);
 
         {
@@ -141,19 +140,6 @@
             mCursorAdapter = new SimpleCursorAdapter(this,
                     R.layout.two_item_multiple_choice, cursor, data, view);
         }
-=======
-        mToggleButton.setOnLongClickListener(this);
-
-        Cursor c = mShowUnsent ? mInstanceDao.getFinalizedInstancesCursor() : mInstanceDao.getAllCompletedUndeletedInstancesCursor();
-
-        String[] data = new String[]{InstanceColumns.DISPLAY_NAME,
-                InstanceColumns.DISPLAY_SUBTEXT};
-        int[] view = new int[]{R.id.text1, R.id.text2};
-
-        // render total instance view
-        mInstances = new SimpleCursorAdapter(this,
-                R.layout.two_item_multiple_choice, c, data, view);
->>>>>>> d398fc05
 
         setListAdapter(mCursorAdapter);
         getListView().setChoiceMode(ListView.CHOICE_MODE_MULTIPLE);
@@ -320,13 +306,8 @@
     }
 
     private void showAll() {
-<<<<<<< HEAD
-        Cursor c = mInstanceDao.getAllCompletedInstancesCursor();
-        Cursor old = mCursorAdapter.getCursor();
-=======
         Cursor c = mInstanceDao.getAllCompletedUndeletedInstancesCursor();
         Cursor old = mInstances.getCursor();
->>>>>>> d398fc05
         try {
             mCursorAdapter.changeCursor(c);
         } finally {
