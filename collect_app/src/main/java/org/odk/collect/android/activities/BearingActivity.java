--- conflicted
+++ resolved
@@ -29,13 +29,8 @@
 
 import java.util.Locale;
 
-<<<<<<< HEAD
 public class BearingActivity extends AppCompatActivity implements SensorEventListener {
-    private ProgressDialog mBearingDialog;
-=======
-public class BearingActivity extends Activity implements SensorEventListener {
     private ProgressDialog bearingDialog;
->>>>>>> b96ee9ce
 
     private SensorManager sensorManager;
     private Sensor accelerometer;
