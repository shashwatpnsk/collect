--- conflicted
+++ resolved
@@ -38,18 +38,12 @@
         super.onCreate(savedInstanceState);
         addPreferencesFromResource(R.xml.form_management_preferences);
 
-<<<<<<< HEAD
+        initListPref(KEY_PERIODIC_FORM_UPDATES_CHECK);
+        initPref(KEY_AUTOMATIC_UPDATE);  
         initListPref(KEY_CONSTRAINT_BEHAVIOR);
         initListPref(KEY_AUTOSEND);
         initListPref(KEY_IMAGE_SIZE);
-        initListPref(KEY_PERIODIC_FORM_UPDATES_CHECK);
-        initPref(KEY_AUTOMATIC_UPDATE);
-=======
-        initConstraintBehaviorPref();
-        initAutoSendPrefs();
-        initImageSizePrefs();
         initGuidancePrefs();
->>>>>>> c1d7635b
     }
 
     @Override
