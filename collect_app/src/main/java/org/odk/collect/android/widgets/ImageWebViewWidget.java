/*
 * Copyright (C) 2012 University of Washington
 * 
 * Licensed under the Apache License, Version 2.0 (the "License"); you may not use this file except
 * in compliance with the License. You may obtain a copy of the License at
 * 
 * http://www.apache.org/licenses/LICENSE-2.0
 * 
 * Unless required by applicable law or agreed to in writing, software distributed under the License
 * is distributed on an "AS IS" BASIS, WITHOUT WARRANTIES OR CONDITIONS OF ANY KIND, either express
 * or implied. See the License for the specific language governing permissions and limitations under
 * the License.
 */

package org.odk.collect.android.widgets;

import android.app.Activity;
import android.content.ActivityNotFoundException;
import android.content.ContentValues;
import android.content.Context;
import android.content.Intent;
import android.graphics.Rect;
import android.net.Uri;
import android.provider.MediaStore.Images;
import android.util.Log;
import android.util.TypedValue;
import android.view.Display;
import android.view.MotionEvent;
import android.view.View;
import android.view.WindowManager;
import android.view.inputmethod.InputMethodManager;
import android.webkit.WebSettings;
import android.webkit.WebView;
import android.widget.Button;
import android.widget.LinearLayout;
import android.widget.TableLayout;
import android.widget.TextView;
import android.widget.Toast;

import org.javarosa.core.model.data.IAnswerData;
import org.javarosa.core.model.data.StringData;
import org.javarosa.form.api.FormEntryPrompt;
import org.odk.collect.android.R;
import org.odk.collect.android.activities.FormEntryActivity;
import org.odk.collect.android.application.Collect;
import org.odk.collect.android.utilities.MediaUtils;

import java.io.File;
import java.util.Date;

/**
 * Widget that allows user to take pictures, sounds or video and add them to the
 * form.
 *
 * @author Carl Hartung (carlhartung@gmail.com)
 * @author Yaw Anokwa (yanokwa@gmail.com)
 */
public class ImageWebViewWidget extends QuestionWidget implements IBinaryWidget {
<<<<<<< HEAD
	private final static String t = "MediaWidget";

	private Button mCaptureButton;
	private Button mChooseButton;
	private WebView mImageDisplay;

	private String mBinaryName;

	private String mInstanceFolder;

	private TextView mErrorTextView;

	private String constructImageElement() {
		File f = new File(mInstanceFolder + File.separator + mBinaryName);

		Display display = ((WindowManager) getContext().getSystemService(
				Context.WINDOW_SERVICE)).getDefaultDisplay();
		int screenWidth = display.getWidth();
		// int screenHeight = display.getHeight();

		String imgElement = f.exists() ? ("<img align=\"middle\" src=\"file:///"
				+ f.getAbsolutePath()
				+
				// Appending the time stamp to the filename is a hack to prevent
				// caching.
				"?"
				+ new Date().getTime()
				+ "\" width=\""
				+ Integer.toString(screenWidth - 10) + "\" >")
				: "";

		return imgElement;
	}

	public boolean suppressFlingGesture(MotionEvent e1, MotionEvent e2,
			float velocityX, float velocityY) {
		if (mImageDisplay == null
				|| mImageDisplay.getVisibility() != View.VISIBLE) {
			return false;
		}

		Rect rect = new Rect();
		mImageDisplay.getHitRect(rect);

		// Log.i(t, "hitRect: " + rect.left + "," + rect.top + " : " +
		// rect.right + "," + rect.bottom );
		// Log.i(t, "e1 Raw, Clean: " + e1.getRawX() + "," + e1.getRawY() +
		// " : " + e1.getX() + "," + e1.getY());
		// Log.i(t, "e2 Raw, Clean: " + e2.getRawX() + "," + e2.getRawY() +
		// " : " + e2.getX() + "," + e2.getY());

		// starts in WebView
		if (rect.contains((int) e1.getRawX(), (int) e1.getRawY())) {
			return true;
		}

		// ends in WebView
		if (rect.contains((int) e2.getRawX(), (int) e2.getRawY())) {
			return true;
		}

		// transits WebView
		if (rect.contains((int) ((e1.getRawX() + e2.getRawX()) / 2.0),
				(int) ((e1.getRawY() + e2.getRawY()) / 2.0))) {
			return true;
		}
		// Log.i(t, "NOT SUPPRESSED");
		return false;
	}

	public ImageWebViewWidget(Context context, FormEntryPrompt prompt) {
		super(context, prompt);

		mInstanceFolder = Collect.getInstance().getFormController()
				.getInstancePath().getParent();

		TableLayout.LayoutParams params = new TableLayout.LayoutParams();
		params.setMargins(7, 5, 7, 5);

		mErrorTextView = new TextView(context);
		mErrorTextView.setId(QuestionWidget.newUniqueId());
		mErrorTextView.setText(R.string.selected_invalid_image);

		// setup capture button
		mCaptureButton = new Button(getContext());
		mCaptureButton.setId(QuestionWidget.newUniqueId());
		mCaptureButton.setText(getContext().getString(R.string.capture_image));
		mCaptureButton
				.setTextSize(TypedValue.COMPLEX_UNIT_DIP, mAnswerFontsize);
		mCaptureButton.setPadding(20, 20, 20, 20);
		mCaptureButton.setEnabled(!prompt.isReadOnly());
		mCaptureButton.setLayoutParams(params);

		// launch capture intent on click
		mCaptureButton.setOnClickListener(new View.OnClickListener() {
			@Override
			public void onClick(View v) {
				Collect.getInstance()
						.getActivityLogger()
						.logInstanceAction(this, "captureButton", "click",
								mPrompt.getIndex());
				mErrorTextView.setVisibility(View.GONE);
				Intent i = new Intent(
						android.provider.MediaStore.ACTION_IMAGE_CAPTURE);
				// We give the camera an absolute filename/path where to put the
				// picture because of bug:
				// http://code.google.com/p/android/issues/detail?id=1480
				// The bug appears to be fixed in Android 2.0+, but as of feb 2,
				// 2010, G1 phones only run 1.6. Without specifying the path the
				// images returned by the camera in 1.6 (and earlier) are ~1/4
				// the size. boo.

				// if this gets modified, the onActivityResult in
				// FormEntyActivity will also need to be updated.
				i.putExtra(android.provider.MediaStore.EXTRA_OUTPUT,
						Uri.fromFile(new File(Collect.TMPFILE_PATH)));
				try {
					Collect.getInstance().getFormController()
							.setIndexWaitingForData(mPrompt.getIndex());
					((Activity) getContext()).startActivityForResult(i,
							FormEntryActivity.IMAGE_CAPTURE);
				} catch (ActivityNotFoundException e) {
					Toast.makeText(
							getContext(),
							getContext().getString(R.string.activity_not_found,
									"image capture"), Toast.LENGTH_SHORT)
							.show();
					Collect.getInstance().getFormController()
							.setIndexWaitingForData(null);
				}

			}
		});

		// setup chooser button
		mChooseButton = new Button(getContext());
		mChooseButton.setId(QuestionWidget.newUniqueId());
		mChooseButton.setText(getContext().getString(R.string.choose_image));
		mChooseButton.setTextSize(TypedValue.COMPLEX_UNIT_DIP, mAnswerFontsize);
		mChooseButton.setPadding(20, 20, 20, 20);
		mChooseButton.setEnabled(!prompt.isReadOnly());
		mChooseButton.setLayoutParams(params);

		// launch capture intent on click
		mChooseButton.setOnClickListener(new View.OnClickListener() {
			@Override
			public void onClick(View v) {
				Collect.getInstance()
						.getActivityLogger()
						.logInstanceAction(this, "chooseButton", "click",
								mPrompt.getIndex());
				mErrorTextView.setVisibility(View.GONE);
				Intent i = new Intent(Intent.ACTION_GET_CONTENT);
				i.setType("image/*");

				try {
					Collect.getInstance().getFormController()
							.setIndexWaitingForData(mPrompt.getIndex());
					((Activity) getContext()).startActivityForResult(i,
							FormEntryActivity.IMAGE_CHOOSER);
				} catch (ActivityNotFoundException e) {
					Toast.makeText(
							getContext(),
							getContext().getString(R.string.activity_not_found,
									"choose image"), Toast.LENGTH_SHORT).show();
					Collect.getInstance().getFormController()
							.setIndexWaitingForData(null);
				}

			}
		});

		// finish complex layout
		LinearLayout answerLayout = new LinearLayout(getContext());
		answerLayout.setOrientation(LinearLayout.VERTICAL);
		answerLayout.addView(mCaptureButton);
		answerLayout.addView(mChooseButton);
		answerLayout.addView(mErrorTextView);

		// and hide the capture and choose button if read-only
		if (prompt.isReadOnly()) {
			mCaptureButton.setVisibility(View.GONE);
			mChooseButton.setVisibility(View.GONE);
		}
		mErrorTextView.setVisibility(View.GONE);

		// retrieve answer from data model and update ui
		mBinaryName = prompt.getAnswerText();

		// Only add the imageView if the user has taken a picture
		if (mBinaryName != null) {
			mImageDisplay = new WebView(getContext());
			mImageDisplay.setId(QuestionWidget.newUniqueId());
			mImageDisplay.getSettings().setCacheMode(WebSettings.LOAD_NO_CACHE);
			mImageDisplay.getSettings().setBuiltInZoomControls(true);
			mImageDisplay.getSettings().setDefaultZoom(
					WebSettings.ZoomDensity.FAR);
			mImageDisplay.setVisibility(View.VISIBLE);
			mImageDisplay.setLayoutParams(params);

			// HTML is used to display the image.
			String html = "<body>" + constructImageElement() + "</body>";

			mImageDisplay.loadDataWithBaseURL("file:///" + mInstanceFolder
					+ File.separator, html, "text/html", "utf-8", "");
			answerLayout.addView(mImageDisplay);
		}
		addAnswerView(answerLayout);
	}
=======
    private final static String t = "MediaWidget";

    private Button mCaptureButton;
    private Button mChooseButton;
    private WebView mImageDisplay;

    private String mBinaryName;

    private String mInstanceFolder;

    private TextView mErrorTextView;

    private String constructImageElement() {
        File f = new File(mInstanceFolder + File.separator + mBinaryName);

        Display display = ((WindowManager) getContext().getSystemService(
                Context.WINDOW_SERVICE)).getDefaultDisplay();
        int screenWidth = display.getWidth();
        // int screenHeight = display.getHeight();

        String imgElement = f.exists() ? ("<img align=\"middle\" src=\"file:///"
                + f.getAbsolutePath()
                +
                // Appending the time stamp to the filename is a hack to prevent
                // caching.
                "?"
                + new Date().getTime()
                + "\" width=\""
                + Integer.toString(screenWidth - 10) + "\" >")
                : "";

        return imgElement;
    }

    public boolean suppressFlingGesture(MotionEvent e1, MotionEvent e2,
            float velocityX, float velocityY) {
        if (mImageDisplay == null
                || mImageDisplay.getVisibility() != View.VISIBLE) {
            return false;
        }

        Rect rect = new Rect();
        mImageDisplay.getHitRect(rect);

        // Log.i(t, "hitRect: " + rect.left + "," + rect.top + " : " +
        // rect.right + "," + rect.bottom );
        // Log.i(t, "e1 Raw, Clean: " + e1.getRawX() + "," + e1.getRawY() +
        // " : " + e1.getX() + "," + e1.getY());
        // Log.i(t, "e2 Raw, Clean: " + e2.getRawX() + "," + e2.getRawY() +
        // " : " + e2.getX() + "," + e2.getY());

        // starts in WebView
        if (rect.contains((int) e1.getRawX(), (int) e1.getRawY())) {
            return true;
        }

        // ends in WebView
        if (rect.contains((int) e2.getRawX(), (int) e2.getRawY())) {
            return true;
        }

        // transits WebView
        if (rect.contains((int) ((e1.getRawX() + e2.getRawX()) / 2.0),
                (int) ((e1.getRawY() + e2.getRawY()) / 2.0))) {
            return true;
        }
        // Log.i(t, "NOT SUPPRESSED");
        return false;
    }

    public ImageWebViewWidget(Context context, FormEntryPrompt prompt) {
        super(context, prompt);

        mInstanceFolder = Collect.getInstance().getFormController()
                .getInstancePath().getParent();

        TableLayout.LayoutParams params = new TableLayout.LayoutParams();
        params.setMargins(7, 5, 7, 5);

        mErrorTextView = new TextView(context);
        mErrorTextView.setId(QuestionWidget.newUniqueId());
        mErrorTextView.setText("Selected file is not a valid image");

        // setup capture button
        mCaptureButton = new Button(getContext());
        mCaptureButton.setId(QuestionWidget.newUniqueId());
        mCaptureButton.setText(getContext().getString(R.string.capture_image));
        mCaptureButton
                .setTextSize(TypedValue.COMPLEX_UNIT_DIP, mAnswerFontsize);
        mCaptureButton.setPadding(20, 20, 20, 20);
        mCaptureButton.setEnabled(!prompt.isReadOnly());
        mCaptureButton.setLayoutParams(params);

        // launch capture intent on click
        mCaptureButton.setOnClickListener(new View.OnClickListener() {
            @Override
            public void onClick(View v) {
                Collect.getInstance()
                        .getActivityLogger()
                        .logInstanceAction(this, "captureButton", "click",
                                mPrompt.getIndex());
                mErrorTextView.setVisibility(View.GONE);
                Intent i = new Intent(
                        android.provider.MediaStore.ACTION_IMAGE_CAPTURE);
                // We give the camera an absolute filename/path where to put the
                // picture because of bug:
                // http://code.google.com/p/android/issues/detail?id=1480
                // The bug appears to be fixed in Android 2.0+, but as of feb 2,
                // 2010, G1 phones only run 1.6. Without specifying the path the
                // images returned by the camera in 1.6 (and earlier) are ~1/4
                // the size. boo.

                // if this gets modified, the onActivityResult in
                // FormEntyActivity will also need to be updated.
                i.putExtra(android.provider.MediaStore.EXTRA_OUTPUT,
                        Uri.fromFile(new File(Collect.TMPFILE_PATH)));
                try {
                    Collect.getInstance().getFormController()
                            .setIndexWaitingForData(mPrompt.getIndex());
                    ((Activity) getContext()).startActivityForResult(i,
                            FormEntryActivity.IMAGE_CAPTURE);
                } catch (ActivityNotFoundException e) {
                    Toast.makeText(
                            getContext(),
                            getContext().getString(R.string.activity_not_found,
                                    "image capture"), Toast.LENGTH_SHORT)
                            .show();
                    Collect.getInstance().getFormController()
                            .setIndexWaitingForData(null);
                }

            }
        });

        // setup chooser button
        mChooseButton = new Button(getContext());
        mChooseButton.setId(QuestionWidget.newUniqueId());
        mChooseButton.setText(getContext().getString(R.string.choose_image));
        mChooseButton.setTextSize(TypedValue.COMPLEX_UNIT_DIP, mAnswerFontsize);
        mChooseButton.setPadding(20, 20, 20, 20);
        mChooseButton.setEnabled(!prompt.isReadOnly());
        mChooseButton.setLayoutParams(params);

        // launch capture intent on click
        mChooseButton.setOnClickListener(new View.OnClickListener() {
            @Override
            public void onClick(View v) {
                Collect.getInstance()
                        .getActivityLogger()
                        .logInstanceAction(this, "chooseButton", "click",
                                mPrompt.getIndex());
                mErrorTextView.setVisibility(View.GONE);
                Intent i = new Intent(Intent.ACTION_GET_CONTENT);
                i.setType("image/*");

                try {
                    Collect.getInstance().getFormController()
                            .setIndexWaitingForData(mPrompt.getIndex());
                    ((Activity) getContext()).startActivityForResult(i,
                            FormEntryActivity.IMAGE_CHOOSER);
                } catch (ActivityNotFoundException e) {
                    Toast.makeText(
                            getContext(),
                            getContext().getString(R.string.activity_not_found,
                                    "choose image"), Toast.LENGTH_SHORT).show();
                    Collect.getInstance().getFormController()
                            .setIndexWaitingForData(null);
                }

            }
        });

        // finish complex layout
        LinearLayout answerLayout = new LinearLayout(getContext());
        answerLayout.setOrientation(LinearLayout.VERTICAL);
        answerLayout.addView(mCaptureButton);
        answerLayout.addView(mChooseButton);
        answerLayout.addView(mErrorTextView);

        // and hide the capture and choose button if read-only
        if (prompt.isReadOnly()) {
            mCaptureButton.setVisibility(View.GONE);
            mChooseButton.setVisibility(View.GONE);
        }
        mErrorTextView.setVisibility(View.GONE);

        // retrieve answer from data model and update ui
        mBinaryName = prompt.getAnswerText();

        // Only add the imageView if the user has taken a picture
        if (mBinaryName != null) {
            mImageDisplay = new WebView(getContext());
            mImageDisplay.setId(QuestionWidget.newUniqueId());
            mImageDisplay.getSettings().setCacheMode(WebSettings.LOAD_NO_CACHE);
            mImageDisplay.getSettings().setBuiltInZoomControls(true);
            mImageDisplay.getSettings().setDefaultZoom(
                    WebSettings.ZoomDensity.FAR);
            mImageDisplay.setVisibility(View.VISIBLE);
            mImageDisplay.setLayoutParams(params);

            // HTML is used to display the image.
            String html = "<body>" + constructImageElement() + "</body>";

            mImageDisplay.loadDataWithBaseURL("file:///" + mInstanceFolder
                    + File.separator, html, "text/html", "utf-8", "");
            answerLayout.addView(mImageDisplay);
        }
        addAnswerView(answerLayout);
    }
>>>>>>> 13f966be

    private void deleteMedia() {
        // get the file path and delete the file
        String name = mBinaryName;
        // clean up variables
        mBinaryName = null;
        // delete from media provider
        int del = MediaUtils.deleteImageFileFromMediaProvider(
                mInstanceFolder + File.separator + name);
        Log.i(t, "Deleted " + del + " rows from media content provider");
    }

    @Override
    public void clearAnswer() {
        // remove the file
        deleteMedia();

        if (mImageDisplay != null) {
            // update HTML to not hold image file reference.
            String html = "<body></body>";
            mImageDisplay.loadDataWithBaseURL("file:///" + mInstanceFolder
                    + File.separator, html, "text/html", "utf-8", "");

            mImageDisplay.setVisibility(View.INVISIBLE);
        }

        mErrorTextView.setVisibility(View.GONE);

        // reset buttons
        mCaptureButton.setText(getContext().getString(R.string.capture_image));
    }

    @Override
    public IAnswerData getAnswer() {
        if (mBinaryName != null) {
            return new StringData(mBinaryName.toString());
        } else {
            return null;
        }
    }


    @Override
    public void setBinaryData(Object newImageObj) {
        // you are replacing an answer. delete the previous image using the
        // content provider.
        if (mBinaryName != null) {
            deleteMedia();
        }

        File newImage = (File) newImageObj;
        if (newImage.exists()) {
            // Add the new image to the Media content provider so that the
            // viewing is fast in Android 2.0+
            ContentValues values = new ContentValues(6);
            values.put(Images.Media.TITLE, newImage.getName());
            values.put(Images.Media.DISPLAY_NAME, newImage.getName());
            values.put(Images.Media.DATE_TAKEN, System.currentTimeMillis());
            values.put(Images.Media.MIME_TYPE, "image/jpeg");
            values.put(Images.Media.DATA, newImage.getAbsolutePath());

            Uri imageURI = getContext().getContentResolver().insert(
                    Images.Media.EXTERNAL_CONTENT_URI, values);
            Log.i(t, "Inserting image returned uri = " + imageURI.toString());

            mBinaryName = newImage.getName();
            Log.i(t, "Setting current answer to " + newImage.getName());
        } else {
            Log.e(t, "NO IMAGE EXISTS at: " + newImage.getAbsolutePath());
        }

        Collect.getInstance().getFormController().setIndexWaitingForData(null);
    }

    @Override
    public void setFocus(Context context) {
        // Hide the soft keyboard if it's showing.
        InputMethodManager inputManager = (InputMethodManager) context
                .getSystemService(Context.INPUT_METHOD_SERVICE);
        inputManager.hideSoftInputFromWindow(this.getWindowToken(), 0);
    }

    @Override
    public boolean isWaitingForBinaryData() {
        return mPrompt.getIndex().equals(
                Collect.getInstance().getFormController()
                        .getIndexWaitingForData());
    }

    @Override
    public void cancelWaitingForBinaryData() {
        Collect.getInstance().getFormController().setIndexWaitingForData(null);
    }

    @Override
    public void setOnLongClickListener(OnLongClickListener l) {
        mCaptureButton.setOnLongClickListener(l);
        mChooseButton.setOnLongClickListener(l);
    }

    @Override
    public void cancelLongPress() {
        super.cancelLongPress();
        mCaptureButton.cancelLongPress();
        mChooseButton.cancelLongPress();
    }

}<|MERGE_RESOLUTION|>--- conflicted
+++ resolved
@@ -56,217 +56,6 @@
  * @author Yaw Anokwa (yanokwa@gmail.com)
  */
 public class ImageWebViewWidget extends QuestionWidget implements IBinaryWidget {
-<<<<<<< HEAD
-	private final static String t = "MediaWidget";
-
-	private Button mCaptureButton;
-	private Button mChooseButton;
-	private WebView mImageDisplay;
-
-	private String mBinaryName;
-
-	private String mInstanceFolder;
-
-	private TextView mErrorTextView;
-
-	private String constructImageElement() {
-		File f = new File(mInstanceFolder + File.separator + mBinaryName);
-
-		Display display = ((WindowManager) getContext().getSystemService(
-				Context.WINDOW_SERVICE)).getDefaultDisplay();
-		int screenWidth = display.getWidth();
-		// int screenHeight = display.getHeight();
-
-		String imgElement = f.exists() ? ("<img align=\"middle\" src=\"file:///"
-				+ f.getAbsolutePath()
-				+
-				// Appending the time stamp to the filename is a hack to prevent
-				// caching.
-				"?"
-				+ new Date().getTime()
-				+ "\" width=\""
-				+ Integer.toString(screenWidth - 10) + "\" >")
-				: "";
-
-		return imgElement;
-	}
-
-	public boolean suppressFlingGesture(MotionEvent e1, MotionEvent e2,
-			float velocityX, float velocityY) {
-		if (mImageDisplay == null
-				|| mImageDisplay.getVisibility() != View.VISIBLE) {
-			return false;
-		}
-
-		Rect rect = new Rect();
-		mImageDisplay.getHitRect(rect);
-
-		// Log.i(t, "hitRect: " + rect.left + "," + rect.top + " : " +
-		// rect.right + "," + rect.bottom );
-		// Log.i(t, "e1 Raw, Clean: " + e1.getRawX() + "," + e1.getRawY() +
-		// " : " + e1.getX() + "," + e1.getY());
-		// Log.i(t, "e2 Raw, Clean: " + e2.getRawX() + "," + e2.getRawY() +
-		// " : " + e2.getX() + "," + e2.getY());
-
-		// starts in WebView
-		if (rect.contains((int) e1.getRawX(), (int) e1.getRawY())) {
-			return true;
-		}
-
-		// ends in WebView
-		if (rect.contains((int) e2.getRawX(), (int) e2.getRawY())) {
-			return true;
-		}
-
-		// transits WebView
-		if (rect.contains((int) ((e1.getRawX() + e2.getRawX()) / 2.0),
-				(int) ((e1.getRawY() + e2.getRawY()) / 2.0))) {
-			return true;
-		}
-		// Log.i(t, "NOT SUPPRESSED");
-		return false;
-	}
-
-	public ImageWebViewWidget(Context context, FormEntryPrompt prompt) {
-		super(context, prompt);
-
-		mInstanceFolder = Collect.getInstance().getFormController()
-				.getInstancePath().getParent();
-
-		TableLayout.LayoutParams params = new TableLayout.LayoutParams();
-		params.setMargins(7, 5, 7, 5);
-
-		mErrorTextView = new TextView(context);
-		mErrorTextView.setId(QuestionWidget.newUniqueId());
-		mErrorTextView.setText(R.string.selected_invalid_image);
-
-		// setup capture button
-		mCaptureButton = new Button(getContext());
-		mCaptureButton.setId(QuestionWidget.newUniqueId());
-		mCaptureButton.setText(getContext().getString(R.string.capture_image));
-		mCaptureButton
-				.setTextSize(TypedValue.COMPLEX_UNIT_DIP, mAnswerFontsize);
-		mCaptureButton.setPadding(20, 20, 20, 20);
-		mCaptureButton.setEnabled(!prompt.isReadOnly());
-		mCaptureButton.setLayoutParams(params);
-
-		// launch capture intent on click
-		mCaptureButton.setOnClickListener(new View.OnClickListener() {
-			@Override
-			public void onClick(View v) {
-				Collect.getInstance()
-						.getActivityLogger()
-						.logInstanceAction(this, "captureButton", "click",
-								mPrompt.getIndex());
-				mErrorTextView.setVisibility(View.GONE);
-				Intent i = new Intent(
-						android.provider.MediaStore.ACTION_IMAGE_CAPTURE);
-				// We give the camera an absolute filename/path where to put the
-				// picture because of bug:
-				// http://code.google.com/p/android/issues/detail?id=1480
-				// The bug appears to be fixed in Android 2.0+, but as of feb 2,
-				// 2010, G1 phones only run 1.6. Without specifying the path the
-				// images returned by the camera in 1.6 (and earlier) are ~1/4
-				// the size. boo.
-
-				// if this gets modified, the onActivityResult in
-				// FormEntyActivity will also need to be updated.
-				i.putExtra(android.provider.MediaStore.EXTRA_OUTPUT,
-						Uri.fromFile(new File(Collect.TMPFILE_PATH)));
-				try {
-					Collect.getInstance().getFormController()
-							.setIndexWaitingForData(mPrompt.getIndex());
-					((Activity) getContext()).startActivityForResult(i,
-							FormEntryActivity.IMAGE_CAPTURE);
-				} catch (ActivityNotFoundException e) {
-					Toast.makeText(
-							getContext(),
-							getContext().getString(R.string.activity_not_found,
-									"image capture"), Toast.LENGTH_SHORT)
-							.show();
-					Collect.getInstance().getFormController()
-							.setIndexWaitingForData(null);
-				}
-
-			}
-		});
-
-		// setup chooser button
-		mChooseButton = new Button(getContext());
-		mChooseButton.setId(QuestionWidget.newUniqueId());
-		mChooseButton.setText(getContext().getString(R.string.choose_image));
-		mChooseButton.setTextSize(TypedValue.COMPLEX_UNIT_DIP, mAnswerFontsize);
-		mChooseButton.setPadding(20, 20, 20, 20);
-		mChooseButton.setEnabled(!prompt.isReadOnly());
-		mChooseButton.setLayoutParams(params);
-
-		// launch capture intent on click
-		mChooseButton.setOnClickListener(new View.OnClickListener() {
-			@Override
-			public void onClick(View v) {
-				Collect.getInstance()
-						.getActivityLogger()
-						.logInstanceAction(this, "chooseButton", "click",
-								mPrompt.getIndex());
-				mErrorTextView.setVisibility(View.GONE);
-				Intent i = new Intent(Intent.ACTION_GET_CONTENT);
-				i.setType("image/*");
-
-				try {
-					Collect.getInstance().getFormController()
-							.setIndexWaitingForData(mPrompt.getIndex());
-					((Activity) getContext()).startActivityForResult(i,
-							FormEntryActivity.IMAGE_CHOOSER);
-				} catch (ActivityNotFoundException e) {
-					Toast.makeText(
-							getContext(),
-							getContext().getString(R.string.activity_not_found,
-									"choose image"), Toast.LENGTH_SHORT).show();
-					Collect.getInstance().getFormController()
-							.setIndexWaitingForData(null);
-				}
-
-			}
-		});
-
-		// finish complex layout
-		LinearLayout answerLayout = new LinearLayout(getContext());
-		answerLayout.setOrientation(LinearLayout.VERTICAL);
-		answerLayout.addView(mCaptureButton);
-		answerLayout.addView(mChooseButton);
-		answerLayout.addView(mErrorTextView);
-
-		// and hide the capture and choose button if read-only
-		if (prompt.isReadOnly()) {
-			mCaptureButton.setVisibility(View.GONE);
-			mChooseButton.setVisibility(View.GONE);
-		}
-		mErrorTextView.setVisibility(View.GONE);
-
-		// retrieve answer from data model and update ui
-		mBinaryName = prompt.getAnswerText();
-
-		// Only add the imageView if the user has taken a picture
-		if (mBinaryName != null) {
-			mImageDisplay = new WebView(getContext());
-			mImageDisplay.setId(QuestionWidget.newUniqueId());
-			mImageDisplay.getSettings().setCacheMode(WebSettings.LOAD_NO_CACHE);
-			mImageDisplay.getSettings().setBuiltInZoomControls(true);
-			mImageDisplay.getSettings().setDefaultZoom(
-					WebSettings.ZoomDensity.FAR);
-			mImageDisplay.setVisibility(View.VISIBLE);
-			mImageDisplay.setLayoutParams(params);
-
-			// HTML is used to display the image.
-			String html = "<body>" + constructImageElement() + "</body>";
-
-			mImageDisplay.loadDataWithBaseURL("file:///" + mInstanceFolder
-					+ File.separator, html, "text/html", "utf-8", "");
-			answerLayout.addView(mImageDisplay);
-		}
-		addAnswerView(answerLayout);
-	}
-=======
     private final static String t = "MediaWidget";
 
     private Button mCaptureButton;
@@ -302,7 +91,7 @@
     }
 
     public boolean suppressFlingGesture(MotionEvent e1, MotionEvent e2,
-            float velocityX, float velocityY) {
+                                        float velocityX, float velocityY) {
         if (mImageDisplay == null
                 || mImageDisplay.getVisibility() != View.VISIBLE) {
             return false;
@@ -348,7 +137,7 @@
 
         mErrorTextView = new TextView(context);
         mErrorTextView.setId(QuestionWidget.newUniqueId());
-        mErrorTextView.setText("Selected file is not a valid image");
+        mErrorTextView.setText(R.string.selected_invalid_image);
 
         // setup capture button
         mCaptureButton = new Button(getContext());
@@ -476,7 +265,6 @@
         }
         addAnswerView(answerLayout);
     }
->>>>>>> 13f966be
 
     private void deleteMedia() {
         // get the file path and delete the file
