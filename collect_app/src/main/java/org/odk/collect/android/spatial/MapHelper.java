/*
 * Copyright (C) 2015 Nafundi
 *
 * Licensed under the Apache License, Version 2.0 (the "License"); you may not use this file except
 * in compliance with the License. You may obtain a copy of the License at
 *
 * http://www.apache.org/licenses/LICENSE-2.0
 *
 * Unless required by applicable law or agreed to in writing, software distributed under the License
 * is distributed on an "AS IS" BASIS, WITHOUT WARRANTIES OR CONDITIONS OF ANY KIND, either express
 * or implied. See the License for the specific language governing permissions and limitations under
 * the License.
 */

package org.odk.collect.android.spatial;

/**
 * Created by jnordling on 12/29/15.
 *
 * @author jonnordling@gmail.com
 */

import android.app.AlertDialog;
import android.content.Context;
import android.content.SharedPreferences;
import android.database.Cursor;
import android.database.sqlite.SQLiteDatabase;
import android.graphics.Color;
import android.preference.PreferenceManager;

import com.google.android.gms.maps.GoogleMap;
import com.google.android.gms.maps.model.TileOverlay;
import com.google.android.gms.maps.model.TileOverlayOptions;

import org.odk.collect.android.R;
import org.odk.collect.android.application.Collect;
import org.odk.collect.android.preferences.GeneralKeys;
import org.odk.collect.android.utilities.ToastUtils;
import org.osmdroid.tileprovider.IRegisterReceiver;
import org.osmdroid.tileprovider.tilesource.ITileSource;
import org.osmdroid.tileprovider.tilesource.TileSourceFactory;
import org.osmdroid.views.MapView;
import org.osmdroid.views.overlay.TilesOverlay;

import java.io.File;
import java.util.ArrayList;
import java.util.Arrays;
import java.util.Locale;

public class MapHelper {
    private static final String OFFLINE_LAYER_TAG = " (custom, offline)";
    private static final String SLASH = File.separator;

    private static SharedPreferences sharedPreferences;
    private static String[] offilineOverlays;
    private static final String NO_FOLDER_KEY = "None";

    // GOOGLE MAPS BASEMAPS
    private static final String GOOGLE_MAP_STREETS = "streets";
    private static final String GOOGLE_MAP_SATELLITE = "satellite";
    private static final String GOOGLE_MAP_TERRAIN = "terrain‎";
    private static final String GOOGLE_MAP_HYBRID = "hybrid";

    //OSM MAP BASEMAPS
    private static final String OPENMAP_STREETS = "openmap_streets";
    private static final String OPENMAP_USGS_TOPO = "openmap_usgs_topo";
    private static final String OPENMAP_USGS_SAT = "openmap_usgs_sat";
    private static final String OPENMAP_USGS_IMG = "openmap_usgs_img";
    private static final String OPENMAP_STAMEN_TERRAIN = "openmap_stamen_terrain";
    private static final String OPENMAP_CARTODB_POSITRON = "openmap_cartodb_positron";
    private static final String OPENMAP_CARTODB_DARKMATTER = "openmap_cartodb_darkmatter";

    private int selectedLayer;
    private TilesOverlay osmTileOverlay;
    private TileOverlay googleTileOverlay;
    private IRegisterReceiver iregisterReceiver;

    private final GoogleMap googleMap;
    private final MapView osmMap;
    private final org.odk.collect.android.spatial.TileSourceFactory tileFactory;
    private final Context context;

    public MapHelper(Context context, GoogleMap googleMap, Integer selectedLayer) {
        this.context = context;
        osmMap = null;
        sharedPreferences = PreferenceManager.getDefaultSharedPreferences(context);
        offilineOverlays = getOfflineLayerList();
        this.googleMap = googleMap;
        tileFactory = new org.odk.collect.android.spatial.TileSourceFactory(context);
        this.selectedLayer = selectedLayer == null ? 0 : selectedLayer;
    }

    public MapHelper(Context context, MapView osmMap, IRegisterReceiver iregisterReceiver, Integer selectedLayer) {
        this.context = context;
        googleMap = null;
        sharedPreferences = PreferenceManager.getDefaultSharedPreferences(context);
        offilineOverlays = getOfflineLayerList();
        this.iregisterReceiver = iregisterReceiver;
        this.osmMap = osmMap;
        tileFactory = new org.odk.collect.android.spatial.TileSourceFactory(context);
        this.selectedLayer = selectedLayer == null ? 0 : selectedLayer;
    }

<<<<<<< HEAD
    private String getGoogleBasemap() {
        return sharedPreferences.getString(PreferenceKeys.KEY_MAP_BASEMAP, GOOGLE_MAP_STREETS);
    }

    private String getOsmBasemap() {
        return sharedPreferences.getString(PreferenceKeys.KEY_MAP_BASEMAP, OPENMAP_STREETS);
=======
    private static String getGoogleBasemap() {
        return sharedPreferences.getString(GeneralKeys.KEY_MAP_BASEMAP, GOOGLE_MAP_STREETS);
    }

    private static String getOsmBasemap() {
        return sharedPreferences.getString(GeneralKeys.KEY_MAP_BASEMAP, OPENMAP_STREETS);
>>>>>>> 635a6f8f
    }

    public void setBasemap() {
        if (googleMap != null) {
            String basemap = selectedLayer == 0 || selectedLayer >= offilineOverlays.length
                    ? getGoogleBasemap()
                    : offilineOverlays[selectedLayer];
            switch (basemap) {
                case GOOGLE_MAP_STREETS:
                    googleMap.setMapType(GoogleMap.MAP_TYPE_NORMAL);
                    break;
                case GOOGLE_MAP_SATELLITE:
                    googleMap.setMapType(GoogleMap.MAP_TYPE_SATELLITE);
                    break;
                case GOOGLE_MAP_TERRAIN:
                    googleMap.setMapType(GoogleMap.MAP_TYPE_TERRAIN);
                    break;
                case GOOGLE_MAP_HYBRID:
                    googleMap.setMapType(GoogleMap.MAP_TYPE_HYBRID);
                    break;
                default:
                    if (!useOfflineBasemapIfAvailable(basemap)) {
                        googleMap.setMapType(GoogleMap.MAP_TYPE_NORMAL);
                    }

                    break;
            }
        } else if (osmMap != null) {
            //OSMMAP
            ITileSource tileSource = null;
            String basemap = selectedLayer == 0 || selectedLayer >= offilineOverlays.length
                    ? getOsmBasemap()
                    : offilineOverlays[selectedLayer];
            switch (basemap) {
                case OPENMAP_USGS_TOPO:
                    tileSource = tileFactory.getUSGSTopo();
                    break;

                case OPENMAP_USGS_SAT:
                    tileSource = tileFactory.getUsgsSat();
                    break;

                case OPENMAP_USGS_IMG:
                    tileSource = tileFactory.getUsgsImg();
                    break;

                case OPENMAP_STAMEN_TERRAIN:
                    tileSource = tileFactory.getStamenTerrain();
                    break;

                case OPENMAP_CARTODB_POSITRON:
                    tileSource = tileFactory.getCartoDbPositron();
                    break;

                case OPENMAP_CARTODB_DARKMATTER:
                    tileSource = tileFactory.getCartoDbDarkMatter();
                    break;

                case OPENMAP_STREETS:
                default:
                    if (!useOfflineBasemapIfAvailable(basemap)) {
                        tileSource = TileSourceFactory.MAPNIK;
                    }
                    break;
            }

            if (tileSource != null) {
                osmMap.setTileSource(tileSource);
            }
        }
    }

    private boolean useOfflineBasemapIfAvailable(String basemap) {
        if (basemap.contains(OFFLINE_LAYER_TAG)) {
            basemap = basemap.substring(0, basemap.indexOf(OFFLINE_LAYER_TAG));
        }
        if (Arrays.asList(offilineOverlays).contains(basemap)) {
            setOfflineBasemap(Arrays.asList(offilineOverlays).indexOf(basemap));
            return true;
        }
        return false;
    }

    private static String[] getOfflineLayerList() {
        File[] files = new File(Collect.OFFLINE_LAYERS).listFiles();
        ArrayList<String> results = new ArrayList<>();
        results.add(NO_FOLDER_KEY);
        if (files != null) {
            for (File f : files) {
                if (f.isDirectory() && !f.isHidden()) {
                    results.add(f.getName());
                }
            }
        }
        return results.toArray(new String[0]);
    }

    public static String[] getOfflineLayerListWithTags() {
        File[] files = new File(Collect.OFFLINE_LAYERS).listFiles();
        ArrayList<String> layerNames = new ArrayList<>();
        if (files != null) {
            for (File f : files) {
                if (f.isDirectory() && !f.isHidden()) {
                    layerNames.add(f.getName() + OFFLINE_LAYER_TAG);
                }
            }
        }
        return layerNames.toArray(new String[0]);
    }

    public void showLayersDialog() {
        AlertDialog.Builder layerDialod = new AlertDialog.Builder(context);
        layerDialod.setTitle(context.getString(R.string.select_offline_layer));
        layerDialod.setSingleChoiceItems(offilineOverlays,
                selectedLayer, (dialog, item) -> {
                    setOfflineBasemap(item);
                    dialog.dismiss();
                });
        layerDialod.show();
    }

    private void setOfflineBasemap(int item) {
        switch (item) {
            case 0:
                if (googleMap != null) {
                    if (googleTileOverlay != null) {
                        googleTileOverlay.remove();
                    }

                } else {
                    //OSM
                    if (osmTileOverlay != null) {
                        osmMap.getOverlays().remove(osmTileOverlay);
                        osmMap.invalidate();
                    }
                }
                selectedLayer = item;
                setBasemap();
                break;
            default:
                File[] spFiles = getFileFromSelectedItem(item);
                if (spFiles == null || spFiles.length == 0) {
                    break;
                } else {
                    File spfile = spFiles[0];

                    if (isFileFormatSupported(spfile)) {
                        if (googleMap != null) {
                            try {
                                //googleMap.clear();
                                if (googleTileOverlay != null) {
                                    googleTileOverlay.remove();
                                }
                                TileOverlayOptions opts = new TileOverlayOptions();
                                GoogleMapsMapBoxOfflineTileProvider provider =
                                        new GoogleMapsMapBoxOfflineTileProvider(spfile);
                                opts.tileProvider(provider);
                                googleTileOverlay = googleMap.addTileOverlay(opts);
                            } catch (Exception e) {
                                break;
                            }
                        } else {
                            if (osmTileOverlay != null) {
                                osmMap.getOverlays().remove(osmTileOverlay);
                                osmMap.invalidate();
                            }
                            osmMap.invalidate();
                            OsmMBTileProvider mbprovider = new OsmMBTileProvider(
                                    iregisterReceiver, spfile);
                            osmTileOverlay = new TilesOverlay(mbprovider, context);
                            osmTileOverlay.setLoadingBackgroundColor(Color.TRANSPARENT);
                            osmMap.getOverlays().add(0, osmTileOverlay);
                            osmMap.invalidate();
                        }
                        selectedLayer = item;
                    } else {
                        ToastUtils.showLongToast(R.string.not_supported_offline_layer_format);
                    }
                }
                break;
        }
    }

    private File[] getFileFromSelectedItem(int item) {
        File directory = new File(Collect.OFFLINE_LAYERS + SLASH + offilineOverlays[item]);
        return directory.listFiles((dir, filename) -> filename.toLowerCase(Locale.US).endsWith(".mbtiles"));
    }

    // osmdroid doesn't currently support pbf tiles: https://github.com/osmdroid/osmdroid/issues/101
    private boolean isFileFormatSupported(File file) {
        boolean result = true;
        SQLiteDatabase db = SQLiteDatabase.openDatabase(file.getAbsolutePath(), null, SQLiteDatabase.OPEN_READONLY);
        Cursor cursor = db.rawQuery("SELECT * FROM metadata where name =?", new String[]{"format"});
        if (cursor != null && cursor.getCount() == 1) {
            try {
                cursor.moveToFirst();
                result = !"pbf".equals(cursor.getString(cursor.getColumnIndex("value")));
            } finally {
                cursor.close();
            }
        }
        return result;
    }

    /**
     * If the current basemap is an offline layer, returns the index (1-x) of the offline
     * layer's filename in the list of all the filenames ending in ".mbtiles" in the
     * Collect.OFFLINE_LAYERS directory, otherwise returns 0 (None).
     */
    public int getSelectedLayer() {
        return selectedLayer;
    }
}<|MERGE_RESOLUTION|>--- conflicted
+++ resolved
@@ -101,21 +101,12 @@
         this.selectedLayer = selectedLayer == null ? 0 : selectedLayer;
     }
 
-<<<<<<< HEAD
-    private String getGoogleBasemap() {
-        return sharedPreferences.getString(PreferenceKeys.KEY_MAP_BASEMAP, GOOGLE_MAP_STREETS);
-    }
-
-    private String getOsmBasemap() {
-        return sharedPreferences.getString(PreferenceKeys.KEY_MAP_BASEMAP, OPENMAP_STREETS);
-=======
     private static String getGoogleBasemap() {
         return sharedPreferences.getString(GeneralKeys.KEY_MAP_BASEMAP, GOOGLE_MAP_STREETS);
     }
 
     private static String getOsmBasemap() {
         return sharedPreferences.getString(GeneralKeys.KEY_MAP_BASEMAP, OPENMAP_STREETS);
->>>>>>> 635a6f8f
     }
 
     public void setBasemap() {
