/*
 * Copyright (C) 2015 Nafundi
 *
 * Licensed under the Apache License, Version 2.0 (the "License"); you may not use this file except
 * in compliance with the License. You may obtain a copy of the License at
 *
 * http://www.apache.org/licenses/LICENSE-2.0
 *
 * Unless required by applicable law or agreed to in writing, software distributed under the License
 * is distributed on an "AS IS" BASIS, WITHOUT WARRANTIES OR CONDITIONS OF ANY KIND, either express
 * or implied. See the License for the specific language governing permissions and limitations under
 * the License.
 */

package org.odk.collect.android.spatial;

/**
 * Created by jnordling on 12/29/15.
 *
 * @author jonnordling@gmail.com
 */

import android.app.AlertDialog;
import android.content.Context;
import android.content.SharedPreferences;
import android.database.Cursor;
import android.database.sqlite.SQLiteDatabase;
import android.graphics.Color;
import android.preference.PreferenceManager;

import com.google.android.gms.maps.GoogleMap;
import com.google.android.gms.maps.model.TileOverlay;
import com.google.android.gms.maps.model.TileOverlayOptions;

import org.odk.collect.android.R;
import org.odk.collect.android.application.Collect;
import org.odk.collect.android.preferences.GeneralKeys;
import org.odk.collect.android.utilities.ToastUtils;
import org.osmdroid.tileprovider.IRegisterReceiver;
import org.osmdroid.tileprovider.tilesource.ITileSource;
import org.osmdroid.tileprovider.tilesource.TileSourceFactory;
import org.osmdroid.views.MapView;
import org.osmdroid.views.overlay.TilesOverlay;

import java.io.File;
import java.util.ArrayList;
import java.util.Arrays;
import java.util.Locale;

public class MapHelper {
    private static final String OFFLINE_LAYER_TAG = " (custom, offline)";
    private static final String SLASH = File.separator;

    private static SharedPreferences sharedPreferences;
    private static String[] offilineOverlays;
    private static final String NO_FOLDER_KEY = "None";

    // GOOGLE MAPS BASEMAPS
    private static final String GOOGLE_MAP_STREETS = "streets";
    private static final String GOOGLE_MAP_SATELLITE = "satellite";
    private static final String GOOGLE_MAP_TERRAIN = "terrain‎";
    private static final String GOOGLE_MAP_HYBRID = "hybrid";

    //OSM MAP BASEMAPS
    private static final String OPENMAP_STREETS = "openmap_streets";
    private static final String OPENMAP_USGS_TOPO = "openmap_usgs_topo";
    private static final String OPENMAP_USGS_SAT = "openmap_usgs_sat";
    private static final String OPENMAP_USGS_IMG = "openmap_usgs_img";
    private static final String OPENMAP_STAMEN_TERRAIN = "openmap_stamen_terrain";
    private static final String OPENMAP_CARTODB_POSITRON = "openmap_cartodb_positron";
    private static final String OPENMAP_CARTODB_DARKMATTER = "openmap_cartodb_darkmatter";
<<<<<<< HEAD
=======
    private int selectedLayer;

    private static final String SLASH = File.separator;
>>>>>>> ef60ff45

    private int selectedLayer;
    private TilesOverlay osmTileOverlay;
    private TileOverlay googleTileOverlay;
    private IRegisterReceiver iregisterReceiver;

    private final GoogleMap googleMap;
    private final MapView osmMap;
    private final org.odk.collect.android.spatial.TileSourceFactory tileFactory;
    private final Context context;

    public MapHelper(Context context, GoogleMap googleMap, Integer selectedLayer) {
        this.context = context;
        osmMap = null;
        sharedPreferences = PreferenceManager.getDefaultSharedPreferences(context);
        offilineOverlays = getOfflineLayerList();
        this.googleMap = googleMap;
        tileFactory = new org.odk.collect.android.spatial.TileSourceFactory(context);
        this.selectedLayer = selectedLayer == null ? 0 : selectedLayer;
    }

    public MapHelper(Context context, MapView osmMap, IRegisterReceiver iregisterReceiver, Integer selectedLayer) {
        this.context = context;
        googleMap = null;
        sharedPreferences = PreferenceManager.getDefaultSharedPreferences(context);
        offilineOverlays = getOfflineLayerList();
        this.iregisterReceiver = iregisterReceiver;
        this.osmMap = osmMap;
        tileFactory = new org.odk.collect.android.spatial.TileSourceFactory(context);
        this.selectedLayer = selectedLayer == null ? 0 : selectedLayer;
    }

    private static String getGoogleBasemap() {
        return sharedPreferences.getString(GeneralKeys.KEY_MAP_BASEMAP, GOOGLE_MAP_STREETS);
    }

    private static String getOsmBasemap() {
        return sharedPreferences.getString(GeneralKeys.KEY_MAP_BASEMAP, OPENMAP_STREETS);
    }

    public void setBasemap() {
        if (googleMap != null) {
            String basemap = selectedLayer == 0 || selectedLayer >= offilineOverlays.length
                    ? getGoogleBasemap()
                    : offilineOverlays[selectedLayer];
            switch (basemap) {
                case GOOGLE_MAP_STREETS:
                    googleMap.setMapType(GoogleMap.MAP_TYPE_NORMAL);
                    break;
                case GOOGLE_MAP_SATELLITE:
                    googleMap.setMapType(GoogleMap.MAP_TYPE_SATELLITE);
                    break;
                case GOOGLE_MAP_TERRAIN:
                    googleMap.setMapType(GoogleMap.MAP_TYPE_TERRAIN);
                    break;
                case GOOGLE_MAP_HYBRID:
                    googleMap.setMapType(GoogleMap.MAP_TYPE_HYBRID);
                    break;
                default:
                    if (!useOfflineBasemapIfAvailable(basemap)) {
                        googleMap.setMapType(GoogleMap.MAP_TYPE_NORMAL);
                    }

                    break;
            }
        } else if (osmMap != null) {
            //OSMMAP
            ITileSource tileSource = null;
            String basemap = selectedLayer == 0 || selectedLayer >= offilineOverlays.length
                    ? getOsmBasemap()
                    : offilineOverlays[selectedLayer];
            switch (basemap) {
                case OPENMAP_USGS_TOPO:
                    tileSource = tileFactory.getUSGSTopo();
                    break;

                case OPENMAP_USGS_SAT:
                    tileSource = tileFactory.getUsgsSat();
                    break;

                case OPENMAP_USGS_IMG:
                    tileSource = tileFactory.getUsgsImg();
                    break;

                case OPENMAP_STAMEN_TERRAIN:
                    tileSource = tileFactory.getStamenTerrain();
                    break;

                case OPENMAP_CARTODB_POSITRON:
                    tileSource = tileFactory.getCartoDbPositron();
                    break;

                case OPENMAP_CARTODB_DARKMATTER:
                    tileSource = tileFactory.getCartoDbDarkMatter();
                    break;

                case OPENMAP_STREETS:
                default:
                    if (!useOfflineBasemapIfAvailable(basemap)) {
                        tileSource = TileSourceFactory.MAPNIK;
                    }
                    break;
            }

            if (tileSource != null) {
                osmMap.setTileSource(tileSource);
            }
        }
    }

    private boolean useOfflineBasemapIfAvailable(String basemap) {
        if (basemap.contains(OFFLINE_LAYER_TAG)) {
            basemap = basemap.substring(0, basemap.indexOf(OFFLINE_LAYER_TAG));
        }
        if (Arrays.asList(offilineOverlays).contains(basemap)) {
            setOfflineBasemap(Arrays.asList(offilineOverlays).indexOf(basemap));
            return true;
        }
        return false;
    }

    private static String[] getOfflineLayerList() {
        File[] files = new File(Collect.OFFLINE_LAYERS).listFiles();
        ArrayList<String> results = new ArrayList<>();
        results.add(NO_FOLDER_KEY);
        if (files != null) {
            for (File f : files) {
                if (f.isDirectory() && !f.isHidden()) {
                    results.add(f.getName());
                }
            }
        }
        return results.toArray(new String[0]);
    }

    public static String[] getOfflineLayerListWithTags() {
        File[] files = new File(Collect.OFFLINE_LAYERS).listFiles();
        ArrayList<String> layerNames = new ArrayList<>();
        if (files != null) {
            for (File f : files) {
                if (f.isDirectory() && !f.isHidden()) {
                    layerNames.add(f.getName() + OFFLINE_LAYER_TAG);
                }
            }
        }
        return layerNames.toArray(new String[0]);
    }

    public void showLayersDialog() {
        AlertDialog.Builder layerDialod = new AlertDialog.Builder(context);
        layerDialod.setTitle(context.getString(R.string.select_offline_layer));
        layerDialod.setSingleChoiceItems(offilineOverlays,
                selectedLayer, (dialog, item) -> {
                    setOfflineBasemap(item);
                    dialog.dismiss();
                });
        layerDialod.show();
    }

    private void setOfflineBasemap(int item) {
        switch (item) {
            case 0:
                if (googleMap != null) {
                    if (googleTileOverlay != null) {
                        googleTileOverlay.remove();
                    }

                } else {
                    //OSM
                    if (osmTileOverlay != null) {
                        osmMap.getOverlays().remove(osmTileOverlay);
                        osmMap.invalidate();
                    }
                }
                selectedLayer = item;
                setBasemap();
                break;
            default:
                File[] spFiles = getFileFromSelectedItem(item);
                if (spFiles == null || spFiles.length == 0) {
                    break;
                } else {
                    File spfile = spFiles[0];

                    if (isFileFormatSupported(spfile)) {
                        if (googleMap != null) {
                            try {
                                //googleMap.clear();
                                if (googleTileOverlay != null) {
                                    googleTileOverlay.remove();
                                }
                                TileOverlayOptions opts = new TileOverlayOptions();
                                GoogleMapsMapBoxOfflineTileProvider provider =
                                        new GoogleMapsMapBoxOfflineTileProvider(spfile);
                                opts.tileProvider(provider);
                                googleTileOverlay = googleMap.addTileOverlay(opts);
                            } catch (Exception e) {
                                break;
                            }
                        } else {
                            if (osmTileOverlay != null) {
                                osmMap.getOverlays().remove(osmTileOverlay);
                                osmMap.invalidate();
                            }
                            osmMap.invalidate();
                            OsmMBTileProvider mbprovider = new OsmMBTileProvider(
                                    iregisterReceiver, spfile);
                            osmTileOverlay = new TilesOverlay(mbprovider, context);
                            osmTileOverlay.setLoadingBackgroundColor(Color.TRANSPARENT);
                            osmMap.getOverlays().add(0, osmTileOverlay);
                            osmMap.invalidate();
                        }
                        selectedLayer = item;
                    } else {
                        ToastUtils.showLongToast(R.string.not_supported_offline_layer_format);
                    }
                }
                break;
        }
    }

    private File[] getFileFromSelectedItem(int item) {
        File directory = new File(Collect.OFFLINE_LAYERS + SLASH + offilineOverlays[item]);
        return directory.listFiles((dir, filename) -> filename.toLowerCase(Locale.US).endsWith(".mbtiles"));
    }

    // osmdroid doesn't currently support pbf tiles: https://github.com/osmdroid/osmdroid/issues/101
    private boolean isFileFormatSupported(File file) {
        boolean result = true;
        SQLiteDatabase db = SQLiteDatabase.openDatabase(file.getAbsolutePath(), null, SQLiteDatabase.OPEN_READONLY);
        Cursor cursor = db.rawQuery("SELECT * FROM metadata where name =?", new String[]{"format"});
        if (cursor != null && cursor.getCount() == 1) {
            try {
                cursor.moveToFirst();
                result = !"pbf".equals(cursor.getString(cursor.getColumnIndex("value")));
            } finally {
                cursor.close();
            }
        }
        return result;
    }

    /**
     * If the current basemap is an offline layer, returns the index (1-x) of the offline
     * layer's filename in the list of all the filenames ending in ".mbtiles" in the
     * Collect.OFFLINE_LAYERS directory, otherwise returns 0 (None).
     */
    public int getSelectedLayer() {
        return selectedLayer;
    }
}<|MERGE_RESOLUTION|>--- conflicted
+++ resolved
@@ -69,12 +69,9 @@
     private static final String OPENMAP_STAMEN_TERRAIN = "openmap_stamen_terrain";
     private static final String OPENMAP_CARTODB_POSITRON = "openmap_cartodb_positron";
     private static final String OPENMAP_CARTODB_DARKMATTER = "openmap_cartodb_darkmatter";
-<<<<<<< HEAD
-=======
     private int selectedLayer;
 
     private static final String SLASH = File.separator;
->>>>>>> ef60ff45
 
     private int selectedLayer;
     private TilesOverlay osmTileOverlay;
