--- conflicted
+++ resolved
@@ -102,15 +102,9 @@
     private static String _getGoogleBasemap() {
         return sharedPreferences.getString(PreferencesActivity.KEY_MAP_BASEMAP, GOOGLE_MAP_STREETS);
     }
-<<<<<<< HEAD
 
     private static String _getOsmBasemap() {
-        return sharedPreferences.getString(PreferencesActivity.KEY_MAP_BASEMAP,
-                MAPQUEST_MAP_STREETS);
-=======
-    private static String _getOsmBasemap(){
         return sharedPreferences.getString(PreferencesActivity.KEY_MAP_BASEMAP, OPENMAP_STREETS);
->>>>>>> 9f383a44
     }
 
     public void setBasemap() {
@@ -130,14 +124,7 @@
         } else {
             //OSMMAP
             String basemap = _getOsmBasemap();
-<<<<<<< HEAD
-            if (basemap.equals(MAPQUEST_MAP_STREETS)) {
-                mOsmMap.setTileSource(TileSourceFactory.MAPQUESTOSM);
-            } else if (basemap.equals(MAPQUEST_MAP_SATELLITE)) {
-                mOsmMap.setTileSource(TileSourceFactory.MAPQUESTAERIAL);
-            } else {
-                mOsmMap.setTileSource(TileSourceFactory.MAPQUESTOSM);
-=======
+
             ITileSource tileSource = null;
 
             switch (basemap) {
@@ -165,7 +152,6 @@
                 default:
                     tileSource = TileSourceFactory.MAPNIK;
                     break;
->>>>>>> 9f383a44
             }
 
             if (tileSource != null) {
