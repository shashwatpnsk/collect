--- conflicted
+++ resolved
@@ -48,12 +48,9 @@
 import org.odk.collect.android.application.Collect;
 import org.odk.collect.android.listeners.ActionListener;
 import org.odk.collect.android.listeners.PermissionListener;
-import org.odk.collect.android.preferences.AdminPreferencesActivity;
 import org.odk.collect.android.preferences.AdminSharedPreferences;
 import org.odk.collect.android.preferences.GeneralSharedPreferences;
 import org.odk.collect.android.preferences.PreferenceSaver;
-import org.odk.collect.android.storage.StoragePathProvider;
-import org.odk.collect.android.storage.StorageSubdirectory;
 import org.odk.collect.android.utilities.CompressionUtils;
 import org.odk.collect.android.utilities.FileUtils;
 import org.odk.collect.android.utilities.LocaleHelper;
@@ -305,28 +302,6 @@
                     startActivity(Intent.createChooser(shareIntent, getString(R.string.share_qrcode)));
                 }
                 return true;
-<<<<<<< HEAD
-=======
-            case R.id.menu_save_preferences:
-                File writeDir = new File(new StoragePathProvider().getDirPath(StorageSubdirectory.SETTINGS));
-                if (!writeDir.exists()) {
-                    if (!writeDir.mkdirs()) {
-                        ToastUtils.showShortToast("Error creating directory "
-                                + writeDir.getAbsolutePath());
-                        return false;
-                    }
-                }
-
-                File dst = new File(writeDir.getAbsolutePath() + "/collect.settings");
-                boolean success = AdminPreferencesActivity.saveSharedPreferencesToFile(dst, getActivity());
-                if (success) {
-                    ToastUtils.showLongToast("Settings successfully written to "
-                            + dst.getAbsolutePath());
-                } else {
-                    ToastUtils.showLongToast("Error writing settings to " + dst.getAbsolutePath());
-                }
-                return true;
->>>>>>> e13082ad
         }
         return super.onOptionsItemSelected(item);
     }
