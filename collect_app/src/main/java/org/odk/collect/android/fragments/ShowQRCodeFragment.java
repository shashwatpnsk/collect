/* Copyright (C) 2017 Shobhit
 *
 * Licensed under the Apache License, Version 2.0 (the "License"); you may not use this file except
 * in compliance with the License. You may obtain a copy of the License at
 *
 * http://www.apache.org/licenses/LICENSE-2.0
 *
 * Unless required by applicable law or agreed to in writing, software distributed under the License
 * is distributed on an "AS IS" BASIS, WITHOUT WARRANTIES OR CONDITIONS OF ANY KIND, either express
 * or implied. See the License for the specific language governing permissions and limitations under
 * the License.
 */

package org.odk.collect.android.fragments;

import android.app.Activity;
import android.app.AlertDialog;
import android.app.Fragment;
import android.content.Intent;
import android.graphics.Bitmap;
import android.graphics.BitmapFactory;
import android.net.Uri;
import android.os.Bundle;
import android.support.annotation.Nullable;
import android.support.v7.widget.Toolbar;
import android.view.LayoutInflater;
import android.view.Menu;
import android.view.MenuInflater;
import android.view.MenuItem;
import android.view.View;
import android.view.ViewGroup;
import android.widget.ImageView;
import android.widget.ProgressBar;
import android.widget.TextView;
import android.widget.Toast;

import com.google.zxing.ChecksumException;
import com.google.zxing.FormatException;
import com.google.zxing.NotFoundException;
import com.google.zxing.integration.android.IntentIntegrator;
import com.google.zxing.integration.android.IntentResult;

import org.json.JSONException;
import org.json.JSONObject;
import org.odk.collect.android.R;
import org.odk.collect.android.activities.CollectAbstractActivity;
import org.odk.collect.android.activities.ScannerWithFlashlightActivity;
import org.odk.collect.android.application.Collect;
import org.odk.collect.android.preferences.AdminPreferencesActivity;
import org.odk.collect.android.utilities.LocaleHelper;
import org.odk.collect.android.utilities.QRCodeUtils;
import org.odk.collect.android.utilities.SharedPreferencesUtils;
import org.odk.collect.android.utilities.ToastUtils;

import java.io.File;
import java.io.IOException;
import java.io.InputStream;
import java.util.ArrayList;
import java.util.Collection;
import java.util.zip.DataFormatException;

import butterknife.BindView;
import butterknife.ButterKnife;
import butterknife.OnClick;
import io.reactivex.android.schedulers.AndroidSchedulers;
import io.reactivex.disposables.CompositeDisposable;
import io.reactivex.disposables.Disposable;
import io.reactivex.schedulers.Schedulers;
import timber.log.Timber;

import static android.view.View.GONE;
import static android.view.View.VISIBLE;
import static org.odk.collect.android.preferences.AdminKeys.KEY_ADMIN_PW;
import static org.odk.collect.android.preferences.PreferenceKeys.KEY_PASSWORD;
import static org.odk.collect.android.utilities.QRCodeUtils.QR_CODE_FILEPATH;


public class ShowQRCodeFragment extends Fragment {

    private static final int SELECT_PHOTO = 111;

    private final CompositeDisposable compositeDisposable = new CompositeDisposable();
    private final boolean[] checkedItems = new boolean[]{true, true};

    @BindView(R.id.ivQRcode)
    ImageView ivQRCode;
    @BindView(R.id.progressBar)
    ProgressBar progressBar;
    @BindView(R.id.tvPasswordWarning)
    TextView tvPasswordWarning;

    private Intent shareIntent;
    private AlertDialog dialog;

    @Nullable
    @Override
    public View onCreateView(LayoutInflater inflater, @Nullable ViewGroup container, Bundle savedInstanceState) {
        View view = inflater.inflate(R.layout.show_qrcode_fragment, container, false);
        ButterKnife.bind(this, view);
        Toolbar toolbar = view.findViewById(R.id.toolbar);
        toolbar.setTitle(getString(R.string.import_export_settings));
        ((AdminPreferencesActivity) getActivity()).setSupportActionBar(toolbar);
        setHasOptionsMenu(true);
        setRetainInstance(true);
        generateCode();
        return view;
    }

    private void generateCode() {
        shareIntent = null;
        progressBar.setVisibility(VISIBLE);
        ivQRCode.setVisibility(GONE);
        addPasswordStatusString();

        Disposable disposable = QRCodeUtils.getQRCodeGeneratorObservable(getSelectedPasswordKeys())
                .subscribeOn(Schedulers.io())
                .observeOn(AndroidSchedulers.mainThread())
                .subscribe(bitmap -> {
                    progressBar.setVisibility(GONE);
                    ivQRCode.setVisibility(VISIBLE);
                    ivQRCode.setImageBitmap(bitmap);
                }, Timber::e, this::updateShareIntent);
        compositeDisposable.add(disposable);
    }

    @Override
    public void onDestroy() {
        compositeDisposable.dispose();
        super.onDestroy();
    }

    private void addPasswordStatusString() {
        String status;
        if (checkedItems[0] && checkedItems[1]) {
            status = getString(R.string.qrcode_with_both_passwords);
        } else if (checkedItems[0]) {
            status = getString(R.string.qrcode_with_admin_password);
        } else if (checkedItems[1]) {
            status = getString(R.string.qrcode_with_server_password);
        } else {
            status = getString(R.string.qrcode_without_passwords);
        }
        tvPasswordWarning.setText(status);
    }

    private void updateShareIntent() {
        // Initialize the intent to share QR Code
        shareIntent = new Intent();
        shareIntent.setAction(Intent.ACTION_SEND);
        shareIntent.setType("image/*");
        shareIntent.putExtra(Intent.EXTRA_STREAM, Uri.parse("file://" + QR_CODE_FILEPATH));
    }

    @OnClick(R.id.btnScan)
    void scanButtonClicked() {
        IntentIntegrator.forFragment(this)
                .setCaptureActivity(ScannerWithFlashlightActivity.class)
                .setBeepEnabled(true)
                .setDesiredBarcodeFormats(IntentIntegrator.QR_CODE_TYPES)
                .setOrientationLocked(false)
                .setPrompt(getString(R.string.qrcode_scanner_prompt))
                .initiateScan();
    }

<<<<<<< HEAD
    @OnClick(R.id.btnSelect)
    void chooseButtonClicked() {
        Intent photoPickerIntent = new Intent(Intent.ACTION_PICK);
        photoPickerIntent.setType("image/*");
        startActivityForResult(photoPickerIntent, SELECT_PHOTO);
    }

    @OnClick(R.id.tvPasswordWarning)
    void passwordWarningClicked() {
        if (dialog == null) {
            final String[] items = new String[]{
                    getString(R.string.admin_password),
                    getString(R.string.server_password)};

            dialog = new AlertDialog.Builder(getActivity())
                    .setTitle(R.string.include_password_dialog)
                    .setMultiChoiceItems(items, checkedItems, (dialog, which, isChecked) -> checkedItems[which] = isChecked)
                    .setCancelable(false)
                    .setPositiveButton(R.string.generate, (dialog, which) -> {
                        generateCode();
                        dialog.dismiss();
                    })
                    .setNegativeButton(R.string.cancel, (dialog, which) -> dialog.dismiss())
                    .create();
=======
    @Override
    public void onClick(View v) {
        switch (v.getId()) {
            case R.id.btnScan:
                IntentIntegrator integrator = IntentIntegrator.forFragment(this);
                integrator
                        .setCaptureActivity(ScannerWithFlashlightActivity.class)
                        .setBeepEnabled(true)
                        .setDesiredBarcodeFormats(IntentIntegrator.QR_CODE_TYPES)
                        .setOrientationLocked(false)
                        .setPrompt(getString(R.string.qrcode_scanner_prompt))
                        .initiateScan();
                break;

            case R.id.btnSelect:
                Intent photoPickerIntent = new Intent(Intent.ACTION_PICK);
                photoPickerIntent.setType("image/*");
                if (photoPickerIntent.resolveActivity(getActivity().getPackageManager()) != null) {
                    startActivityForResult(photoPickerIntent, SELECT_PHOTO);
                } else {
                    Toast.makeText(getActivity(),
                            getString(R.string.activity_not_found, "select image"),
                            Toast.LENGTH_SHORT).show();
                    Timber.w(getString(R.string.activity_not_found, "select image"));
                }
                break;

            case R.id.edit_qrcode:
                String[] items = new String[]{
                        getString(R.string.admin_password),
                        getString(R.string.server_password)};

                AlertDialog.Builder builder = new AlertDialog.Builder(getActivity())
                        .setTitle(R.string.include_password_dialog)
                        .setMultiChoiceItems(items, checkedItems, new DialogInterface.OnMultiChoiceClickListener() {
                            @Override
                            public void onClick(DialogInterface dialog, int which, boolean isChecked) {
                                checkedItems[which] = isChecked;
                            }
                        })
                        .setCancelable(false)
                        .setPositiveButton(R.string.generate, new DialogInterface.OnClickListener() {
                            @Override
                            public void onClick(DialogInterface dialog, int which) {
                                generateCode();
                                dialog.dismiss();
                            }
                        })
                        .setNegativeButton(R.string.cancel, new DialogInterface.OnClickListener() {
                            @Override
                            public void onClick(DialogInterface dialog, int which) {
                                dialog.dismiss();
                            }
                        });
                AlertDialog dialog = builder.create();
                dialog.show();
                break;
>>>>>>> ff27b5a5
        }
        dialog.show();
    }

    @Override
    public void onActivityResult(int requestCode, int resultCode, Intent data) {
        super.onActivityResult(requestCode, resultCode, data);

        IntentResult result = IntentIntegrator.parseActivityResult(requestCode, resultCode, data);

        if (result != null) {
            if (result.getContents() == null) {
                // request was canceled...
                Timber.i("QR code scanning cancelled");
            } else {
                applySettings(result.getContents());
                return;
            }
        }

        if (requestCode == SELECT_PHOTO) {
            if (resultCode == Activity.RESULT_OK) {
                try {
                    final Uri imageUri = data.getData();
                    final InputStream imageStream = getActivity().getContentResolver()
                            .openInputStream(imageUri);

                    final Bitmap bitmap = BitmapFactory.decodeStream(imageStream);
                    String response = QRCodeUtils.decodeFromBitmap(bitmap);
                    if (response != null) {
                        applySettings(response);
                    }
                } catch (FormatException | NotFoundException | ChecksumException e) {
                    Timber.i(e);
                    ToastUtils.showLongToast("QR Code not found in the selected image");
                } catch (IOException e) {
                    Timber.e(e);
                    ToastUtils.showLongToast("Unable to read the settings");
                } catch (DataFormatException e) {
                    Timber.e(e);
                    ToastUtils.showShortToast(getString(R.string.invalid_qrcode));
                }
            } else {
                Timber.i("Choosing QR code from sdcard cancelled");
            }
        }
    }


    private void applySettings(String content) {
        try {
            JSONObject jsonObject = new JSONObject(content);
            SharedPreferencesUtils prefUtils = new SharedPreferencesUtils();
            prefUtils.savePreferencesFromJSON(jsonObject);
        } catch (JSONException e) {
            Timber.e(e);
            return;
        }

        getActivity().finish();
        final LocaleHelper localeHelper = new LocaleHelper();
        localeHelper.updateLocale(getActivity());
        ((CollectAbstractActivity) getActivity()).goToTheMainActivityAndCloseAllOthers();
    }

    @Override
    public void onCreateOptionsMenu(Menu menu, MenuInflater inflater) {
        inflater.inflate(R.menu.settings_menu, menu);
        super.onCreateOptionsMenu(menu, inflater);
    }

    @Override
    public boolean onOptionsItemSelected(MenuItem item) {
        switch (item.getItemId()) {
            case R.id.menu_item_share:
                if (shareIntent != null) {
                    startActivity(Intent.createChooser(shareIntent, getString(R.string.share_qrcode)));
                }
                return true;
            case R.id.menu_save_preferences:
                File writeDir = new File(Collect.SETTINGS);
                if (!writeDir.exists()) {
                    if (!writeDir.mkdirs()) {
                        ToastUtils.showShortToast("Error creating directory "
                                + writeDir.getAbsolutePath());
                        return false;
                    }
                }

                File dst = new File(writeDir.getAbsolutePath() + "/collect.settings");
                boolean success = AdminPreferencesActivity.saveSharedPreferencesToFile(dst, getActivity());
                if (success) {
                    ToastUtils.showLongToast("Settings successfully written to "
                            + dst.getAbsolutePath());
                } else {
                    ToastUtils.showLongToast("Error writing settings to " + dst.getAbsolutePath());
                }
                return true;
        }
        return super.onOptionsItemSelected(item);
    }

    private Collection<String> getSelectedPasswordKeys() {
        Collection<String> keys = new ArrayList<>();

        //adding the selected password keys
        if (checkedItems[0]) {
            keys.add(KEY_ADMIN_PW);
        }

        if (checkedItems[1]) {
            keys.add(KEY_PASSWORD);
        }
        return keys;
    }
}<|MERGE_RESOLUTION|>--- conflicted
+++ resolved
@@ -162,12 +162,16 @@
                 .initiateScan();
     }
 
-<<<<<<< HEAD
     @OnClick(R.id.btnSelect)
     void chooseButtonClicked() {
         Intent photoPickerIntent = new Intent(Intent.ACTION_PICK);
         photoPickerIntent.setType("image/*");
-        startActivityForResult(photoPickerIntent, SELECT_PHOTO);
+        if (photoPickerIntent.resolveActivity(getActivity().getPackageManager()) != null) {
+            startActivityForResult(photoPickerIntent, SELECT_PHOTO);
+        } else {
+            ToastUtils.showShortToast(getString(R.string.activity_not_found, "select image"));
+            Timber.w(getString(R.string.activity_not_found, "select image"));
+        }
     }
 
     @OnClick(R.id.tvPasswordWarning)
@@ -187,65 +191,6 @@
                     })
                     .setNegativeButton(R.string.cancel, (dialog, which) -> dialog.dismiss())
                     .create();
-=======
-    @Override
-    public void onClick(View v) {
-        switch (v.getId()) {
-            case R.id.btnScan:
-                IntentIntegrator integrator = IntentIntegrator.forFragment(this);
-                integrator
-                        .setCaptureActivity(ScannerWithFlashlightActivity.class)
-                        .setBeepEnabled(true)
-                        .setDesiredBarcodeFormats(IntentIntegrator.QR_CODE_TYPES)
-                        .setOrientationLocked(false)
-                        .setPrompt(getString(R.string.qrcode_scanner_prompt))
-                        .initiateScan();
-                break;
-
-            case R.id.btnSelect:
-                Intent photoPickerIntent = new Intent(Intent.ACTION_PICK);
-                photoPickerIntent.setType("image/*");
-                if (photoPickerIntent.resolveActivity(getActivity().getPackageManager()) != null) {
-                    startActivityForResult(photoPickerIntent, SELECT_PHOTO);
-                } else {
-                    Toast.makeText(getActivity(),
-                            getString(R.string.activity_not_found, "select image"),
-                            Toast.LENGTH_SHORT).show();
-                    Timber.w(getString(R.string.activity_not_found, "select image"));
-                }
-                break;
-
-            case R.id.edit_qrcode:
-                String[] items = new String[]{
-                        getString(R.string.admin_password),
-                        getString(R.string.server_password)};
-
-                AlertDialog.Builder builder = new AlertDialog.Builder(getActivity())
-                        .setTitle(R.string.include_password_dialog)
-                        .setMultiChoiceItems(items, checkedItems, new DialogInterface.OnMultiChoiceClickListener() {
-                            @Override
-                            public void onClick(DialogInterface dialog, int which, boolean isChecked) {
-                                checkedItems[which] = isChecked;
-                            }
-                        })
-                        .setCancelable(false)
-                        .setPositiveButton(R.string.generate, new DialogInterface.OnClickListener() {
-                            @Override
-                            public void onClick(DialogInterface dialog, int which) {
-                                generateCode();
-                                dialog.dismiss();
-                            }
-                        })
-                        .setNegativeButton(R.string.cancel, new DialogInterface.OnClickListener() {
-                            @Override
-                            public void onClick(DialogInterface dialog, int which) {
-                                dialog.dismiss();
-                            }
-                        });
-                AlertDialog dialog = builder.create();
-                dialog.show();
-                break;
->>>>>>> ff27b5a5
         }
         dialog.show();
     }
