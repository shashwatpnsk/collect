package org.odk.collect.android.preferences;

import org.odk.collect.android.R;
import org.odk.collect.android.application.Collect;

import java.util.Arrays;
import java.util.Collection;
import java.util.HashMap;

public final class PreferenceKeys {

    // aggregate_preferences.xml
    public static final String KEY_SERVER_URL = "server_url";
    public static final String KEY_USERNAME = "username";
    public static final String KEY_PASSWORD = "password";

    // form_management_preferences.xml
<<<<<<< HEAD
    public static final String KEY_AUTOSEND = "autosend";
    public static final String KEY_DELETE_AFTER_SEND = "delete_send";
    public static final String KEY_COMPLETED_DEFAULT = "default_completed";
    public static final String KEY_CONSTRAINT_BEHAVIOR = "constraint_behavior";
    public static final String KEY_HIGH_RESOLUTION = "high_resolution";
    public static final String KEY_IMAGE_SIZE = "image_size";
    public static final String KEY_INSTANCE_SYNC = "instance_sync";
=======
    public static final String KEY_AUTOSEND                 = "autosend";
    public static final String KEY_DELETE_AFTER_SEND        = "delete_send";
    public static final String KEY_COMPLETED_DEFAULT        = "default_completed";
    public static final String KEY_CONSTRAINT_BEHAVIOR      = "constraint_behavior";
    public static final String KEY_HIGH_RESOLUTION          = "high_resolution";
    public static final String KEY_IMAGE_SIZE               = "image_size";
    public static final String KEY_GUIDANCE_HINT            = "guidance_hint";
    public static final String KEY_INSTANCE_SYNC            = "instance_sync";
    public static final String KEY_PERIODIC_FORM_UPDATES_CHECK = "periodic_form_updates_check";
    public static final String KEY_AUTOMATIC_UPDATE         = "automatic_update";
    public static final String KEY_HIDE_OLD_FORM_VERSIONS   = "hide_old_form_versions";
>>>>>>> 15d5c87c

    // form_metadata_preferences.xml
    public static final String KEY_METADATA_USERNAME = "metadata_username";
    public static final String KEY_METADATA_PHONENUMBER = "metadata_phonenumber";
    public static final String KEY_METADATA_EMAIL = "metadata_email";

    // google_preferences.xml
    public static final String KEY_SELECTED_GOOGLE_ACCOUNT = "selected_google_account";
    public static final String KEY_GOOGLE_SHEETS_URL = "google_sheets_url";

    // identity_preferences.xml
    static final String KEY_FORM_METADATA = "form_metadata";
    public static final String KEY_ANALYTICS = "analytics";

    // other_preferences.xml
    public static final String KEY_FORMLIST_URL = "formlist_url";
    public static final String KEY_SUBMISSION_URL = "submission_url";

    // server_preferences.xml
    public static final String KEY_PROTOCOL = "protocol";
    public static final String KEY_SMS_GATEWAY = "sms_gateway";

    // user_interface_preferences.xml
    public static final String KEY_APP_THEME                = "appTheme";
    public static final String KEY_APP_LANGUAGE             = "app_language";
    public static final String KEY_FONT_SIZE                = "font_size";
    public static final String KEY_NAVIGATION               = "navigation";
    public static final String KEY_SHOW_SPLASH              = "showSplash";
    public static final String KEY_SPLASH_PATH              = "splashPath";
    public static final String KEY_MAP_SDK                  = "map_sdk_behavior";
    public static final String KEY_MAP_BASEMAP              = "map_basemap_behavior";

    // other keys
<<<<<<< HEAD
    public static final String KEY_LAST_VERSION = "lastVersion";
    public static final String KEY_FIRST_RUN = "firstRun";
    /**
     * Whether any existing username and email values have been migrated to form metadata
     */
    static final String KEY_METADATA_MIGRATED = "metadata_migrated";
    static final String KEY_AUTOSEND_WIFI = "autosend_wifi";
    static final String KEY_AUTOSEND_NETWORK = "autosend_network";
=======
    public static final String ACTIVITY_LOGGER_ANALYTICS    = "activity_logger_event";
    public static final String KEY_LAST_VERSION             = "lastVersion";
    public static final String KEY_FIRST_RUN                = "firstRun";
    /** Whether any existing username and email values have been migrated to form metadata */
    static final String KEY_METADATA_MIGRATED               = "metadata_migrated";
    static final String KEY_AUTOSEND_WIFI                   = "autosend_wifi";
    static final String KEY_AUTOSEND_NETWORK                = "autosend_network";
>>>>>>> 15d5c87c

    // values
    public static final String NAVIGATION_SWIPE = "swipe";
    public static final String CONSTRAINT_BEHAVIOR_ON_SWIPE = "on_swipe";
<<<<<<< HEAD
    public static final String NAVIGATION_BUTTONS = "buttons";
    private static final String GOOGLE_MAPS = "google_maps";
    private static final String AUTOSEND_OFF = "off";
    static final String GOOGLE_MAPS_BASEMAP_DEFAULT = "streets";
    static final String OSM_BASEMAP_KEY = "osmdroid";
    static final String OSM_MAPS_BASEMAP_DEFAULT = "openmap_streets";
=======
    public static final String NAVIGATION_BUTTONS           = "buttons";
    private static final String GOOGLE_MAPS                 = "google_maps";
    private static final String AUTOSEND_OFF                = "off";
    private static final String GUIDANCE_HINT_OFF           = "no";
    static final String GOOGLE_MAPS_BASEMAP_DEFAULT         = "streets";
    static final String OSM_BASEMAP_KEY                     = "osmdroid";
    static final String OSM_MAPS_BASEMAP_DEFAULT            = "openmap_streets";
>>>>>>> 15d5c87c

    private static HashMap<String, Object> getHashMap() {
        HashMap<String, Object> hashMap = new HashMap<>();
        // aggregate_preferences.xml
        hashMap.put(KEY_SERVER_URL, Collect.getInstance().getString(R.string.default_server_url));
        hashMap.put(KEY_USERNAME, "");
        // form_management_preferences.xml
<<<<<<< HEAD
        hashMap.put(KEY_AUTOSEND, AUTOSEND_OFF);
        hashMap.put(KEY_DELETE_AFTER_SEND, false);
        hashMap.put(KEY_COMPLETED_DEFAULT, true);
        hashMap.put(KEY_CONSTRAINT_BEHAVIOR, CONSTRAINT_BEHAVIOR_ON_SWIPE);
        hashMap.put(KEY_HIGH_RESOLUTION, true);
        hashMap.put(KEY_IMAGE_SIZE, "original_image_size");
        hashMap.put(KEY_INSTANCE_SYNC, true);
=======
        hashMap.put(KEY_AUTOSEND,                   AUTOSEND_OFF);
        hashMap.put(KEY_GUIDANCE_HINT,              GUIDANCE_HINT_OFF);
        hashMap.put(KEY_DELETE_AFTER_SEND,          false);
        hashMap.put(KEY_COMPLETED_DEFAULT,          true);
        hashMap.put(KEY_CONSTRAINT_BEHAVIOR,        CONSTRAINT_BEHAVIOR_ON_SWIPE);
        hashMap.put(KEY_HIGH_RESOLUTION,            true);
        hashMap.put(KEY_IMAGE_SIZE,                 "original_image_size");
        hashMap.put(KEY_INSTANCE_SYNC,              true);
        hashMap.put(KEY_PERIODIC_FORM_UPDATES_CHECK, "never");
        hashMap.put(KEY_AUTOMATIC_UPDATE,           false);
        hashMap.put(KEY_HIDE_OLD_FORM_VERSIONS,     true);
>>>>>>> 15d5c87c
        // form_metadata_preferences.xml
        hashMap.put(KEY_METADATA_USERNAME, "");
        hashMap.put(KEY_METADATA_PHONENUMBER, "");
        hashMap.put(KEY_METADATA_EMAIL, "");
        // google_preferences.xml
        hashMap.put(KEY_SELECTED_GOOGLE_ACCOUNT, "");
        hashMap.put(KEY_GOOGLE_SHEETS_URL, "");
        // identity_preferences.xml
        hashMap.put(KEY_ANALYTICS, true);
        // other_preferences.xml
        hashMap.put(KEY_FORMLIST_URL, Collect.getInstance().getString(R.string.default_odk_formlist));
        hashMap.put(KEY_SUBMISSION_URL, Collect.getInstance().getString(R.string.default_odk_submission));
        // server_preferences.xml
        hashMap.put(KEY_PROTOCOL, Collect.getInstance().getString(R.string.protocol_odk_default));
        hashMap.put(KEY_SMS_GATEWAY, "");
        // user_interface_preferences.xml
        hashMap.put(KEY_APP_THEME,                  Collect.getInstance().getString(R.string.app_theme_light));
        hashMap.put(KEY_APP_LANGUAGE,               "");
        hashMap.put(KEY_FONT_SIZE,                  Collect.DEFAULT_FONTSIZE);
        hashMap.put(KEY_NAVIGATION,                 NAVIGATION_SWIPE);
        hashMap.put(KEY_SHOW_SPLASH,                false);
        hashMap.put(KEY_SPLASH_PATH,                Collect.getInstance().getString(R.string.default_splash_path));
        hashMap.put(KEY_MAP_SDK,                    GOOGLE_MAPS);
        hashMap.put(KEY_MAP_BASEMAP,                GOOGLE_MAPS_BASEMAP_DEFAULT);

        return hashMap;
    }

    static final Collection<String> KEYS_WE_SHOULD_NOT_RESET = Arrays.asList(
            KEY_LAST_VERSION,
            KEY_FIRST_RUN,
            KEY_METADATA_MIGRATED,
            KEY_AUTOSEND_WIFI,
            KEY_AUTOSEND_NETWORK,
            ACTIVITY_LOGGER_ANALYTICS
    );

    public static final HashMap<String, Object> GENERAL_KEYS = getHashMap();

    private PreferenceKeys() {

    }

}<|MERGE_RESOLUTION|>--- conflicted
+++ resolved
@@ -10,20 +10,11 @@
 public final class PreferenceKeys {
 
     // aggregate_preferences.xml
-    public static final String KEY_SERVER_URL = "server_url";
-    public static final String KEY_USERNAME = "username";
-    public static final String KEY_PASSWORD = "password";
+    public static final String KEY_SERVER_URL               = "server_url";
+    public static final String KEY_USERNAME                 = "username";
+    public static final String KEY_PASSWORD                 = "password";
 
     // form_management_preferences.xml
-<<<<<<< HEAD
-    public static final String KEY_AUTOSEND = "autosend";
-    public static final String KEY_DELETE_AFTER_SEND = "delete_send";
-    public static final String KEY_COMPLETED_DEFAULT = "default_completed";
-    public static final String KEY_CONSTRAINT_BEHAVIOR = "constraint_behavior";
-    public static final String KEY_HIGH_RESOLUTION = "high_resolution";
-    public static final String KEY_IMAGE_SIZE = "image_size";
-    public static final String KEY_INSTANCE_SYNC = "instance_sync";
-=======
     public static final String KEY_AUTOSEND                 = "autosend";
     public static final String KEY_DELETE_AFTER_SEND        = "delete_send";
     public static final String KEY_COMPLETED_DEFAULT        = "default_completed";
@@ -35,24 +26,23 @@
     public static final String KEY_PERIODIC_FORM_UPDATES_CHECK = "periodic_form_updates_check";
     public static final String KEY_AUTOMATIC_UPDATE         = "automatic_update";
     public static final String KEY_HIDE_OLD_FORM_VERSIONS   = "hide_old_form_versions";
->>>>>>> 15d5c87c
 
     // form_metadata_preferences.xml
-    public static final String KEY_METADATA_USERNAME = "metadata_username";
-    public static final String KEY_METADATA_PHONENUMBER = "metadata_phonenumber";
-    public static final String KEY_METADATA_EMAIL = "metadata_email";
+    public static final String KEY_METADATA_USERNAME        = "metadata_username";
+    public static final String KEY_METADATA_PHONENUMBER     = "metadata_phonenumber";
+    public static final String KEY_METADATA_EMAIL           = "metadata_email";
 
     // google_preferences.xml
-    public static final String KEY_SELECTED_GOOGLE_ACCOUNT = "selected_google_account";
-    public static final String KEY_GOOGLE_SHEETS_URL = "google_sheets_url";
+    public static final String KEY_SELECTED_GOOGLE_ACCOUNT  = "selected_google_account";
+    public static final String KEY_GOOGLE_SHEETS_URL        = "google_sheets_url";
 
     // identity_preferences.xml
-    static final String KEY_FORM_METADATA = "form_metadata";
-    public static final String KEY_ANALYTICS = "analytics";
+    static final String KEY_FORM_METADATA                   = "form_metadata";
+    public static final String KEY_ANALYTICS                = "analytics";
 
     // other_preferences.xml
-    public static final String KEY_FORMLIST_URL = "formlist_url";
-    public static final String KEY_SUBMISSION_URL = "submission_url";
+    public static final String KEY_FORMLIST_URL             = "formlist_url";
+    public static final String KEY_SUBMISSION_URL           = "submission_url";
 
     // server_preferences.xml
     public static final String KEY_PROTOCOL = "protocol";
@@ -69,16 +59,6 @@
     public static final String KEY_MAP_BASEMAP              = "map_basemap_behavior";
 
     // other keys
-<<<<<<< HEAD
-    public static final String KEY_LAST_VERSION = "lastVersion";
-    public static final String KEY_FIRST_RUN = "firstRun";
-    /**
-     * Whether any existing username and email values have been migrated to form metadata
-     */
-    static final String KEY_METADATA_MIGRATED = "metadata_migrated";
-    static final String KEY_AUTOSEND_WIFI = "autosend_wifi";
-    static final String KEY_AUTOSEND_NETWORK = "autosend_network";
-=======
     public static final String ACTIVITY_LOGGER_ANALYTICS    = "activity_logger_event";
     public static final String KEY_LAST_VERSION             = "lastVersion";
     public static final String KEY_FIRST_RUN                = "firstRun";
@@ -86,19 +66,10 @@
     static final String KEY_METADATA_MIGRATED               = "metadata_migrated";
     static final String KEY_AUTOSEND_WIFI                   = "autosend_wifi";
     static final String KEY_AUTOSEND_NETWORK                = "autosend_network";
->>>>>>> 15d5c87c
 
     // values
-    public static final String NAVIGATION_SWIPE = "swipe";
+    public static final String NAVIGATION_SWIPE             = "swipe";
     public static final String CONSTRAINT_BEHAVIOR_ON_SWIPE = "on_swipe";
-<<<<<<< HEAD
-    public static final String NAVIGATION_BUTTONS = "buttons";
-    private static final String GOOGLE_MAPS = "google_maps";
-    private static final String AUTOSEND_OFF = "off";
-    static final String GOOGLE_MAPS_BASEMAP_DEFAULT = "streets";
-    static final String OSM_BASEMAP_KEY = "osmdroid";
-    static final String OSM_MAPS_BASEMAP_DEFAULT = "openmap_streets";
-=======
     public static final String NAVIGATION_BUTTONS           = "buttons";
     private static final String GOOGLE_MAPS                 = "google_maps";
     private static final String AUTOSEND_OFF                = "off";
@@ -106,23 +77,13 @@
     static final String GOOGLE_MAPS_BASEMAP_DEFAULT         = "streets";
     static final String OSM_BASEMAP_KEY                     = "osmdroid";
     static final String OSM_MAPS_BASEMAP_DEFAULT            = "openmap_streets";
->>>>>>> 15d5c87c
 
     private static HashMap<String, Object> getHashMap() {
         HashMap<String, Object> hashMap = new HashMap<>();
         // aggregate_preferences.xml
-        hashMap.put(KEY_SERVER_URL, Collect.getInstance().getString(R.string.default_server_url));
-        hashMap.put(KEY_USERNAME, "");
+        hashMap.put(KEY_SERVER_URL,                 Collect.getInstance().getString(R.string.default_server_url));
+        hashMap.put(KEY_USERNAME,                   "");
         // form_management_preferences.xml
-<<<<<<< HEAD
-        hashMap.put(KEY_AUTOSEND, AUTOSEND_OFF);
-        hashMap.put(KEY_DELETE_AFTER_SEND, false);
-        hashMap.put(KEY_COMPLETED_DEFAULT, true);
-        hashMap.put(KEY_CONSTRAINT_BEHAVIOR, CONSTRAINT_BEHAVIOR_ON_SWIPE);
-        hashMap.put(KEY_HIGH_RESOLUTION, true);
-        hashMap.put(KEY_IMAGE_SIZE, "original_image_size");
-        hashMap.put(KEY_INSTANCE_SYNC, true);
-=======
         hashMap.put(KEY_AUTOSEND,                   AUTOSEND_OFF);
         hashMap.put(KEY_GUIDANCE_HINT,              GUIDANCE_HINT_OFF);
         hashMap.put(KEY_DELETE_AFTER_SEND,          false);
@@ -134,19 +95,18 @@
         hashMap.put(KEY_PERIODIC_FORM_UPDATES_CHECK, "never");
         hashMap.put(KEY_AUTOMATIC_UPDATE,           false);
         hashMap.put(KEY_HIDE_OLD_FORM_VERSIONS,     true);
->>>>>>> 15d5c87c
         // form_metadata_preferences.xml
-        hashMap.put(KEY_METADATA_USERNAME, "");
-        hashMap.put(KEY_METADATA_PHONENUMBER, "");
-        hashMap.put(KEY_METADATA_EMAIL, "");
+        hashMap.put(KEY_METADATA_USERNAME,          "");
+        hashMap.put(KEY_METADATA_PHONENUMBER,       "");
+        hashMap.put(KEY_METADATA_EMAIL,             "");
         // google_preferences.xml
-        hashMap.put(KEY_SELECTED_GOOGLE_ACCOUNT, "");
-        hashMap.put(KEY_GOOGLE_SHEETS_URL, "");
+        hashMap.put(KEY_SELECTED_GOOGLE_ACCOUNT,    "");
+        hashMap.put(KEY_GOOGLE_SHEETS_URL,          "");
         // identity_preferences.xml
-        hashMap.put(KEY_ANALYTICS, true);
+        hashMap.put(KEY_ANALYTICS,                  true);
         // other_preferences.xml
-        hashMap.put(KEY_FORMLIST_URL, Collect.getInstance().getString(R.string.default_odk_formlist));
-        hashMap.put(KEY_SUBMISSION_URL, Collect.getInstance().getString(R.string.default_odk_submission));
+        hashMap.put(KEY_FORMLIST_URL,               Collect.getInstance().getString(R.string.default_odk_formlist));
+        hashMap.put(KEY_SUBMISSION_URL,             Collect.getInstance().getString(R.string.default_odk_submission));
         // server_preferences.xml
         hashMap.put(KEY_PROTOCOL, Collect.getInstance().getString(R.string.protocol_odk_default));
         hashMap.put(KEY_SMS_GATEWAY, "");
@@ -159,7 +119,6 @@
         hashMap.put(KEY_SPLASH_PATH,                Collect.getInstance().getString(R.string.default_splash_path));
         hashMap.put(KEY_MAP_SDK,                    GOOGLE_MAPS);
         hashMap.put(KEY_MAP_BASEMAP,                GOOGLE_MAPS_BASEMAP_DEFAULT);
-
         return hashMap;
     }
 
