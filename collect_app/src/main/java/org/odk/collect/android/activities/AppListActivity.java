/*
 * Copyright 2017 Nafundi
 *
 * Licensed under the Apache License, Version 2.0 (the "License");
 * you may not use this file except in compliance with the License.
 * You may obtain a copy of the License at
 *
 *   http://www.apache.org/licenses/LICENSE-2.0
 *
 * Unless required by applicable law or agreed to in writing, software
 * distributed under the License is distributed on an "AS IS" BASIS,
 * WITHOUT WARRANTIES OR CONDITIONS OF ANY KIND, either express or implied.
 * See the License for the specific language governing permissions and
 * limitations under the License.
 */

package org.odk.collect.android.activities;

import android.content.res.Configuration;
import android.database.Cursor;
import android.graphics.Color;
import android.os.Bundle;
import android.preference.PreferenceManager;
import android.support.annotation.Nullable;
import android.support.v4.content.ContextCompat;
import android.support.v4.view.ViewConfigurationCompat;
import android.support.v4.widget.DrawerLayout;
import android.support.v7.app.ActionBarDrawerToggle;
import android.support.v7.app.AppCompatActivity;
import android.support.v7.widget.Toolbar;
import android.text.Editable;
import android.text.TextWatcher;
import android.view.Gravity;
import android.view.Menu;
import android.view.View;
import android.view.ViewConfiguration;
import android.view.ViewGroup;
import android.widget.AdapterView;
import android.widget.ArrayAdapter;
import android.widget.Button;
import android.widget.EditText;
import android.widget.LinearLayout;
import android.widget.ListAdapter;
import android.widget.ListView;
import android.widget.SimpleCursorAdapter;
import android.widget.TextView;

import org.odk.collect.android.R;
import org.odk.collect.android.application.Collect;
import org.odk.collect.android.database.ActivityLogger;
import org.odk.collect.android.provider.InstanceProviderAPI;

import java.util.ArrayList;
import java.util.LinkedHashSet;
import java.util.List;

import static org.odk.collect.android.utilities.ApplicationConstants.SortingOrder.BY_NAME_ASC;

abstract class AppListActivity extends AppCompatActivity {
    protected final ActivityLogger logger = Collect.getInstance().getActivityLogger();

    private static final int MENU_SORT = Menu.FIRST;
    public static final int MENU_FILTER = MENU_SORT + 1;

    private static final String SELECTED_INSTANCES = "selectedInstances";
    private static final String IS_SEARCH_BOX_SHOWN = "isSearchBoxShown";

    private ListView drawerList;
    private DrawerLayout drawerLayout;
    private ActionBarDrawerToggle drawerToggle;
    private LinearLayout searchBoxLayout;
    private EditText inputSearch;

    protected SimpleCursorAdapter listAdapter;
    protected LinkedHashSet<Long> selectedInstances = new LinkedHashSet<>();
    protected String[] sortingOptions;

    private boolean isSearchBoxShown;

<<<<<<< HEAD
    protected Integer mSelectedSortingOrder;
    protected Toolbar mToolbar;
    protected ListView listView;
    protected TextView emptyView;

    @Override
    protected void onCreate(@Nullable Bundle savedInstanceState) {
        super.onCreate(savedInstanceState);
        listView = (ListView) findViewById(android.R.id.list);
        listView.setOnItemClickListener((AdapterView.OnItemClickListener) this);
        emptyView = (TextView) findViewById(android.R.id.empty);
        initToolbar();
    }

    private void initToolbar() {
        mToolbar = (Toolbar) findViewById(R.id.toolbar);
        mToolbar.inflateMenu(R.menu.menu);

        mToolbar.findViewById(R.id.menu_sort).setOnClickListener(new View.OnClickListener() {
            @Override
            public void onClick(View v) {
                if (mDrawerLayout.isDrawerOpen(Gravity.END)) {
                    mDrawerLayout.closeDrawer(Gravity.END);
                } else {
                    Collect.getInstance().hideKeyboard(mInputSearch);
                    mDrawerLayout.openDrawer(Gravity.END);
                }
            }
        });

        mToolbar.findViewById(R.id.menu_filter).setOnClickListener(new View.OnClickListener() {
            @Override
            public void onClick(View v) {
                if (mSearchBoxLayout.getVisibility() == View.GONE) {
                    showSearchBox();
                } else {
                    hideSearchBox();
                }
            }
        });

        boolean hasHardwareMenu =
                ViewConfigurationCompat.hasPermanentMenuKey(ViewConfiguration.get(getApplicationContext()));
        if (!hasHardwareMenu) {
            setSupportActionBar(mToolbar);
        }
    }
=======
    private Integer selectedSortingOrder;
>>>>>>> b96ee9ce

    @Override
    protected void onResume() {
        super.onResume();
        searchBoxLayout = (LinearLayout) findViewById(R.id.searchBoxLayout);
        restoreSelectedSortingOrder();
        setupSearchBox();
        setupDrawer();
        setupDrawerItems();
    }

    @Override
    protected void onSaveInstanceState(Bundle outState) {
        super.onSaveInstanceState(outState);
        outState.putSerializable(SELECTED_INSTANCES, selectedInstances);
        outState.putBoolean(IS_SEARCH_BOX_SHOWN, searchBoxLayout.getVisibility() == View.VISIBLE);
    }

    @Override
    protected void onRestoreInstanceState(Bundle state) {
        super.onRestoreInstanceState(state);
        selectedInstances = (LinkedHashSet<Long>) state.getSerializable(SELECTED_INSTANCES);
        isSearchBoxShown = state.getBoolean(IS_SEARCH_BOX_SHOWN);
    }

    @Override
    public boolean onCreateOptionsMenu(Menu menu) {
        Collect.getInstance().getActivityLogger().logInstanceAction(this, "onCreateOptionsMenu", "show");
        super.onCreateOptionsMenu(menu);
        return true;
    }

    @Override
<<<<<<< HEAD
=======
    public boolean onOptionsItemSelected(MenuItem item) {
        switch (item.getItemId()) {
            case MENU_SORT:
                if (drawerLayout.isDrawerOpen(Gravity.END)) {
                    drawerLayout.closeDrawer(Gravity.END);
                } else {
                    Collect.getInstance().hideKeyboard(inputSearch);
                    drawerLayout.openDrawer(Gravity.END);
                }
                return true;

            case MENU_FILTER:
                if (searchBoxLayout.getVisibility() == View.GONE) {
                    showSearchBox();
                } else {
                    hideSearchBox();
                }
                return true;
        }

        return super.onOptionsItemSelected(item);
    }

    @Override
>>>>>>> b96ee9ce
    protected void onPostCreate(Bundle savedInstanceState) {
        super.onPostCreate(savedInstanceState);
        if (drawerToggle != null) {
            drawerToggle.syncState();
        }
    }

    @Override
    public void onConfigurationChanged(Configuration newConfig) {
        super.onConfigurationChanged(newConfig);
        if (drawerToggle != null) {
            drawerToggle.onConfigurationChanged(newConfig);
        }
    }

    private void setupSearchBox() {
        inputSearch = (EditText) findViewById(R.id.inputSearch);
        inputSearch.addTextChangedListener(new TextWatcher() {
            @Override
            public void afterTextChanged(Editable s) {
            }

            @Override
            public void beforeTextChanged(CharSequence s, int start, int count, int after) {
            }

            @Override
            public void onTextChanged(CharSequence s, int start, int before, int count) {
                updateAdapter();
            }
        });

        if (isSearchBoxShown) {
            showSearchBox();
            updateAdapter();
        }
    }

    private void hideSearchBox() {
        inputSearch.setText("");
        searchBoxLayout.setVisibility(View.GONE);
        Collect.getInstance().hideKeyboard(inputSearch);
    }

    private void showSearchBox() {
        searchBoxLayout.setVisibility(View.VISIBLE);
        Collect.getInstance().showKeyboard(inputSearch);
    }

    private void setupDrawerItems() {
        ArrayAdapter<String> adapter = new ArrayAdapter<String>(this, android.R.layout.simple_list_item_1, sortingOptions) {
            @Override
            public View getView(int position, View convertView, ViewGroup parent) {
                TextView textView = (TextView) super.getView(position, convertView, parent);
                if (position == getSelectedSortingOrder()) {
                    textView.setBackgroundColor(ContextCompat.getColor(getContext(), R.color.light_blue));
                }
                textView.setPadding(50, 0, 0, 0);
                return textView;
            }
        };
        drawerList.setAdapter(adapter);
        drawerList.setOnItemClickListener(new AdapterView.OnItemClickListener() {
            @Override
            public void onItemClick(AdapterView<?> parent, View view, int position, long id) {
                parent.getChildAt(selectedSortingOrder).setBackgroundColor(Color.TRANSPARENT);
                view.setBackgroundColor(ContextCompat.getColor(getBaseContext(), R.color.light_blue));
                performSelectedSearch(position);
                drawerLayout.closeDrawer(Gravity.END);
            }
        });
    }

    private void performSelectedSearch(int position) {
        saveSelectedSortingOrder(position);
        updateAdapter();
    }

    private void setupDrawer() {
        drawerList = (ListView) findViewById(R.id.sortingMenu);
        drawerLayout = (DrawerLayout) findViewById(R.id.drawer_layout);
        drawerLayout.setDrawerLockMode(DrawerLayout.LOCK_MODE_LOCKED_CLOSED);
        drawerToggle = new ActionBarDrawerToggle(this, drawerLayout, R.string.sorting_menu_open, R.string.sorting_menu_close) {
            public void onDrawerOpened(View drawerView) {
                super.onDrawerOpened(drawerView);
<<<<<<< HEAD
                supportInvalidateOptionsMenu();
                mDrawerLayout.setDrawerLockMode(DrawerLayout.LOCK_MODE_UNLOCKED);
=======
                invalidateOptionsMenu();
                drawerLayout.setDrawerLockMode(DrawerLayout.LOCK_MODE_UNLOCKED);
>>>>>>> b96ee9ce
            }

            public void onDrawerClosed(View view) {
                super.onDrawerClosed(view);
<<<<<<< HEAD
                supportInvalidateOptionsMenu();
                mDrawerLayout.setDrawerLockMode(DrawerLayout.LOCK_MODE_LOCKED_CLOSED);
=======
                invalidateOptionsMenu();
                drawerLayout.setDrawerLockMode(DrawerLayout.LOCK_MODE_LOCKED_CLOSED);
>>>>>>> b96ee9ce
            }
        };

        drawerToggle.setDrawerIndicatorEnabled(true);
        drawerLayout.addDrawerListener(drawerToggle);
    }

    protected void checkPreviouslyCheckedItems() {
        getListView().clearChoices();
        List<Integer> selectedPositions = new ArrayList<>();
        int listViewPosition = 0;
        Cursor cursor = listAdapter.getCursor();
        if (cursor != null && cursor.moveToFirst()) {
            do {
                long instanceId = cursor.getLong(cursor.getColumnIndex(InstanceProviderAPI.InstanceColumns._ID));
                if (selectedInstances.contains(instanceId)) {
                    selectedPositions.add(listViewPosition);
                }
                listViewPosition++;
            } while (cursor.moveToNext());
        }

        for (int position : selectedPositions) {
            getListView().setItemChecked(position, true);
        }
    }

    protected abstract void updateAdapter();

    protected abstract String getSortingOrderKey();

    protected boolean areCheckedItems() {
        return getCheckedCount() > 0;
    }

    /**
     * Returns the IDs of the checked items, using the ListView provided
     */
    protected long[] getCheckedIds(ListView lv) {
        // This method could be simplified by using getCheckedItemIds, if one ensured that
        // IDs were “stable” (see the getCheckedItemIds doc).
        int itemCount = lv.getCount();
        int checkedItemCount = lv.getCheckedItemCount();
        long[] checkedIds = new long[checkedItemCount];
        int resultIndex = 0;
        for (int posIdx = 0; posIdx < itemCount; posIdx++) {
            if (lv.isItemChecked(posIdx)) {
                checkedIds[resultIndex] = lv.getItemIdAtPosition(posIdx);
                resultIndex++;
            }
        }
        return checkedIds;
    }

    protected int getCheckedCount() {
        return getListView().getCheckedItemCount();
    }

    // toggles to all checked or all unchecked
    // returns:
    // true if result is all checked
    // false if result is all unchecked
    //
    // Toggle behavior is as follows:
    // if ANY items are unchecked, check them all
    // if ALL items are checked, uncheck them all
    public static boolean toggleChecked(ListView lv) {
        // shortcut null case
        if (lv == null) {
            return false;
        }

        boolean newCheckState = lv.getCount() > lv.getCheckedItemCount();
        setAllToCheckedState(lv, newCheckState);
        return newCheckState;
    }

    public static void setAllToCheckedState(ListView lv, boolean check) {
        // no-op if ListView null
        if (lv == null) {
            return;
        }

        for (int x = 0; x < lv.getCount(); x++) {
            lv.setItemChecked(x, check);
        }
    }

    // Function to toggle button label
    public static void toggleButtonLabel(Button toggleButton, ListView lv) {
        if (lv.getCheckedItemCount() != lv.getCount()) {
            toggleButton.setText(R.string.select_all);
        } else {
            toggleButton.setText(R.string.clear_all);
        }
    }

    @Override
    public void onBackPressed() {
        if (drawerLayout.isDrawerOpen(Gravity.END)) {
            drawerLayout.closeDrawer(Gravity.END);
        } else {
            super.onBackPressed();
        }
    }

    private void saveSelectedSortingOrder(int selectedStringOrder) {
        selectedSortingOrder = selectedStringOrder;
        PreferenceManager.getDefaultSharedPreferences(Collect.getInstance())
                .edit()
                .putInt(getSortingOrderKey(), selectedStringOrder)
                .apply();
    }

    protected void restoreSelectedSortingOrder() {
        selectedSortingOrder = PreferenceManager
                .getDefaultSharedPreferences(Collect.getInstance())
                .getInt(getSortingOrderKey(), BY_NAME_ASC);
    }

    protected int getSelectedSortingOrder() {
        if (selectedSortingOrder == null) {
            restoreSelectedSortingOrder();
        }
        return selectedSortingOrder;
    }

    protected CharSequence getFilterText() {
        return inputSearch != null ? inputSearch.getText() : "";
    }

    protected ListView getListView() {
        return listView;
    }

    protected ListAdapter getListAdapter() {
        return listView.getAdapter();
    }

    protected void setListAdapter(ListAdapter adapter) {
        listView.setAdapter(adapter);
    }
}<|MERGE_RESOLUTION|>--- conflicted
+++ resolved
@@ -77,8 +77,8 @@
 
     private boolean isSearchBoxShown;
 
-<<<<<<< HEAD
-    protected Integer mSelectedSortingOrder;
+
+    protected Integer selectedSortingOrder;
     protected Toolbar mToolbar;
     protected ListView listView;
     protected TextView emptyView;
@@ -125,9 +125,6 @@
             setSupportActionBar(mToolbar);
         }
     }
-=======
-    private Integer selectedSortingOrder;
->>>>>>> b96ee9ce
 
     @Override
     protected void onResume() {
@@ -161,33 +158,6 @@
     }
 
     @Override
-<<<<<<< HEAD
-=======
-    public boolean onOptionsItemSelected(MenuItem item) {
-        switch (item.getItemId()) {
-            case MENU_SORT:
-                if (drawerLayout.isDrawerOpen(Gravity.END)) {
-                    drawerLayout.closeDrawer(Gravity.END);
-                } else {
-                    Collect.getInstance().hideKeyboard(inputSearch);
-                    drawerLayout.openDrawer(Gravity.END);
-                }
-                return true;
-
-            case MENU_FILTER:
-                if (searchBoxLayout.getVisibility() == View.GONE) {
-                    showSearchBox();
-                } else {
-                    hideSearchBox();
-                }
-                return true;
-        }
-
-        return super.onOptionsItemSelected(item);
-    }
-
-    @Override
->>>>>>> b96ee9ce
     protected void onPostCreate(Bundle savedInstanceState) {
         super.onPostCreate(savedInstanceState);
         if (drawerToggle != null) {
@@ -273,24 +243,14 @@
         drawerToggle = new ActionBarDrawerToggle(this, drawerLayout, R.string.sorting_menu_open, R.string.sorting_menu_close) {
             public void onDrawerOpened(View drawerView) {
                 super.onDrawerOpened(drawerView);
-<<<<<<< HEAD
                 supportInvalidateOptionsMenu();
-                mDrawerLayout.setDrawerLockMode(DrawerLayout.LOCK_MODE_UNLOCKED);
-=======
-                invalidateOptionsMenu();
                 drawerLayout.setDrawerLockMode(DrawerLayout.LOCK_MODE_UNLOCKED);
->>>>>>> b96ee9ce
             }
 
             public void onDrawerClosed(View view) {
                 super.onDrawerClosed(view);
-<<<<<<< HEAD
                 supportInvalidateOptionsMenu();
-                mDrawerLayout.setDrawerLockMode(DrawerLayout.LOCK_MODE_LOCKED_CLOSED);
-=======
-                invalidateOptionsMenu();
                 drawerLayout.setDrawerLockMode(DrawerLayout.LOCK_MODE_LOCKED_CLOSED);
->>>>>>> b96ee9ce
             }
         };
 
