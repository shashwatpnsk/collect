--- conflicted
+++ resolved
@@ -25,12 +25,8 @@
     <!-- Light Theme Palette -->
     <color name="lightPrimaryTextColor">@android:color/black</color>
     <color name="lightIconColor">@android:color/black</color>
-<<<<<<< HEAD
     <color name="lightTintColor">#2196F3</color>
     <color name="card_ui_activity_background">#f5f5f5</color>
-=======
     <color name="lightBackgroundColor">@android:color/white</color>
-
     <color name="tintColor">#2196F3</color>
->>>>>>> d604f2a3
 </resources>