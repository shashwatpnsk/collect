--- conflicted
+++ resolved
@@ -13,11 +13,7 @@
 import org.odk.collect.android.support.ResetStateRule;
 import org.odk.collect.android.support.TestDependencies;
 import org.odk.collect.android.support.pages.MainMenuPage;
-<<<<<<< HEAD
 import org.odk.collect.android.support.pages.SendFinalizedFormPage;
-import org.odk.collect.utilities.UserAgentProvider;
-=======
->>>>>>> ee4317b1
 
 @RunWith(AndroidJUnit4.class)
 public class GetAndSubmitFormTest {
@@ -39,12 +35,8 @@
         testDependencies.server.addForm("One Question", "one-question", "1", "one-question.xml");
 
         rule.mainMenu()
-<<<<<<< HEAD
                 // Fetch form
-                .setServer(server.getURL())
-=======
                 .setServer(testDependencies.server.getURL())
->>>>>>> ee4317b1
                 .clickGetBlankForm()
                 .clickGetSelected()
                 .assertText("One Question (Version:: 1 ID: one-question) - Success")
@@ -60,11 +52,11 @@
                 .clickOnForm("One Question")
                 .clickSendSelected()
                 .assertText("One Question - Success")
-                .clickOK(new SendFinalizedFormPage(rule))
+                .clickOK(new SendFinalizedFormPage())
                 .assertTextDoesNotExist("One Question")
 
                 // Back to the start
-                .pressBack(new MainMenuPage(rule))
+                .pressBack(new MainMenuPage())
                 .assertNumberOfFinalizedForms(0);
     }
 }