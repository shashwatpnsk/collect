/**************************************************************************************************
 GRADLE CONFIG
 *************************************************************************************************/

if ((new File(gradle.local)).exists()) { // TODO: This is very strange
    def localPath = '../' + gradle.local // Shouldn't need to append ../ not consistent
    apply from: localPath
} else {
    apply from: gradle.remote
}

applicationScripts.each {
    apply from: it
}

apply plugin: 'com.android.application'

android {
    // The following are set in the common.gradle file
    compileSdkVersion("Google Inc.:Google APIs:19")
    buildToolsVersion("22.0.1")

    defaultConfig {
        applicationId("org.odk.collect.android")
        minSdkVersion(8)
        targetSdkVersion(8)
<<<<<<< HEAD
        versionCode(1052)
=======
        versionCode(1053)
>>>>>>> aa448149
        versionName("1.4.7")
    }

    buildTypes {
        release {
            minifyEnabled(minify)
            proguardFiles getDefaultProguardFile('proguard-android.txt'), 'proguard-rules.txt'
        }
        snapshot {
            // Build type for snapshots
        }
        debug {
            testCoverageEnabled(testCoverage) // Allows AndroidTest JaCoCo reports to be generated
        }
    }

    packagingOptions { // Pick first occurrence of any files that cause conflicts, as defined in common.gradle
        packageList.each {
            pickFirst it
        }
    }
}

dependencies {
    compile fileTree(include: '*.jar', dir: 'libs')

    if (playServicesPath.exists() && gradle.useLocal) { // Local project is favoured
        compile project(playServicesName)
    } else {
        releaseCompile(group: groupId, name: playServicesArtifactName, version: playServicesRelease, ext: 'aar')
        snapshotCompile(group: groupId, name: playServicesArtifactName, version: playServicesSnapshot, ext: 'aar')
        debugCompile(group: groupId, name: playServicesArtifactName, version: playServicesSnapshot, ext: 'aar')
    }

    testCompile 'junit:junit:4.12'
}<|MERGE_RESOLUTION|>--- conflicted
+++ resolved
@@ -24,11 +24,7 @@
         applicationId("org.odk.collect.android")
         minSdkVersion(8)
         targetSdkVersion(8)
-<<<<<<< HEAD
-        versionCode(1052)
-=======
         versionCode(1053)
->>>>>>> aa448149
         versionName("1.4.7")
     }
 
