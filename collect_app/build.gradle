--- conflicted
+++ resolved
@@ -182,21 +182,6 @@
 
 dependencies {
     implementation fileTree(dir: 'libs', include: '*.jar')
-<<<<<<< HEAD
-    implementation group: 'com.android.support', name: 'support-v13', version: '27.1.1'
-    implementation group: 'com.android.support', name: 'customtabs', version: '27.1.1'
-    implementation group: 'com.android.support', name: 'design', version: '27.1.1'
-    implementation group: 'com.android.support', name: 'appcompat-v7', version: '27.1.1'
-    implementation group: 'com.android.support', name: 'design', version: '27.1.1'
-    implementation group: 'com.android.support', name: 'cardview-v7', version: '27.1.1'
-    implementation group: 'com.android.support', name: 'multidex', version: '1.0.3'
-    implementation group: 'com.android.support', name: 'exifinterface', version: '27.1.1'
-    implementation group: 'com.google.android.gms', name: 'play-services-analytics', version: '10.0.1'
-    implementation group: 'com.google.android.gms', name: 'play-services-auth', version: '10.0.1'
-    implementation group: 'com.google.android.gms', name: 'play-services-maps', version: '10.0.1'
-    implementation group: 'com.google.android.gms', name: 'play-services-location', version: '10.0.1'
-    implementation(group: 'com.google.code.gson', name: 'gson', version: '2.6.2') {
-=======
     implementation "com.android.support:support-v13:${rootProject.supportLibraryVersion}"
     implementation "com.android.support:customtabs:${rootProject.supportLibraryVersion}"
     implementation "com.android.support:design:${rootProject.supportLibraryVersion}"
@@ -215,7 +200,6 @@
     implementation "com.crashlytics.sdk.android:crashlytics:2.9.2"
 
     implementation("com.google.code.gson:gson:2.6.2") {
->>>>>>> 15d5c87c
         exclude group: 'org.apache.httpcomponents'
     }
 
@@ -226,17 +210,6 @@
         exclude group: 'org.apache.httpcomponents'
     }
 
-<<<<<<< HEAD
-    implementation group: 'com.rarepebble', name: 'colorpicker', version: '2.3.1'
-    implementation group: 'commons-io', name: 'commons-io', version: '2.5'
-    implementation group: 'net.sf.kxml', name: 'kxml2', version: '2.3.0'
-    implementation group: 'net.sf.opencsv', name: 'opencsv', version: '2.3'
-
-    implementation group: 'org.osmdroid', name: 'osmdroid-android', version: '5.6.4'
-    implementation group: 'org.slf4j', name: 'slf4j-android', version: '1.6.1-RC1'
-    implementation group: 'pub.devrel', name: 'easypermissions', version: '0.2.1'
-    implementation(group: 'com.google.api-client', name: 'google-api-client-android', version: '1.22.0') {
-=======
     implementation "com.evernote:android-job:1.2.5"
     implementation "com.rarepebble:colorpicker:2.3.1"
     implementation "commons-io:commons-io:2.6"
@@ -251,7 +224,6 @@
     implementation "org.slf4j:slf4j-android:1.6.1-RC1"
     implementation "pub.devrel:easypermissions:0.2.1"
     implementation("com.google.api-client:google-api-client-android:1.22.0") {
->>>>>>> 15d5c87c
         exclude group: 'org.apache.httpcomponents'
     }
     implementation("com.google.apis:google-api-services-drive:v3-rev64-1.22.0") {
@@ -266,21 +238,12 @@
     implementation "net.danlew:android.joda:2.9.9"
 
     // Real LeakCanary for debug builds only: notifications, analysis, etc
-<<<<<<< HEAD
-    debugImplementation group: 'com.squareup.leakcanary', name: 'leakcanary-android', version: '1.5.3'
-    // No-Op version of LeakCanary for release builds: no notifications, no analysis, nothing
-    releaseImplementation group: 'com.squareup.leakcanary', name: 'leakcanary-android-no-op', version: '1.5.3'
-    testImplementation group: 'com.squareup.leakcanary', name: 'leakcanary-android-no-op', version: '1.5.3'
-    androidTestImplementation group: 'com.squareup.leakcanary', name: 'leakcanary-android-no-op', version: '1.5.3'
-    odkCollectReleaseImplementation group: 'com.squareup.leakcanary', name: 'leakcanary-android-no-op', version: '1.5.3'
-=======
     debugImplementation "com.squareup.leakcanary:leakcanary-android:${rootProject.leakyCanaryVersion}"
     // No-Op version of LeakCanary for release builds: no notifications, no analysis, nothing
     releaseImplementation "com.squareup.leakcanary:leakcanary-android-no-op:${rootProject.leakyCanaryVersion}"
     testImplementation "com.squareup.leakcanary:leakcanary-android-no-op:${rootProject.leakyCanaryVersion}"
     androidTestImplementation "com.squareup.leakcanary:leakcanary-android-no-op:${rootProject.leakyCanaryVersion}"
     odkCollectReleaseImplementation "com.squareup.leakcanary:leakcanary-android-no-op:${rootProject.leakyCanaryVersion}"
->>>>>>> 15d5c87c
 
     // Android Architecture Components:
     implementation "android.arch.lifecycle:extensions:1.1.1"
@@ -306,17 +269,12 @@
     implementation "com.trello.rxlifecycle2:rxlifecycle-android:${rootProject.rxLifecycleVersion}"
     implementation "com.trello.rxlifecycle2:rxlifecycle-android-lifecycle:${rootProject.rxLifecycleVersion}"
 
-    // Job queues
-    implementation 'com.evernote:android-job:1.2.5'
-
     // Makes binding to Views easy:
     implementation "com.jakewharton:butterknife:8.8.1"
     annotationProcessor "com.jakewharton:butterknife-compiler:8.8.1"
 
     // Used to generate documentation screenshots.
     androidTestImplementation "tools.fastlane:screengrab:1.1.0"
-
-    testAnnotationProcessor 'com.google.dagger:dagger-compiler:2.11'
 
     // Testing-only dependencies
     testImplementation "junit:junit:4.12"
