apply plugin: 'com.android.application'
apply plugin: 'checkstyle'

import com.android.ddmlib.DdmPreferences
DdmPreferences.setTimeOut(60000)

ant.condition(property: 'os', value: 'windows') { 
    os(family: 'windows') 
}
ant.condition(property: 'os', value: 'unix') { 
    os(family: 'unix') 
}

// Build numbers were manually set until 1067
def LEGACY_BUILD_NUMBER_OFFSET = 1067

// Based on http://stackoverflow.com/questions/17097263#24121734
def getMasterCommitCount = { ->
    try {
        def stdout = new ByteArrayOutputStream()
        exec {
            switch (ant.properties.os) {
                case 'windows':
                    commandLine 'cmd', '/c', 'git', 'rev-list', '--first-parent', '--count', 'master'
                    break
                case 'unix':
                    commandLine 'git', 'rev-list', '--first-parent', '--count', 'master'
                    break
            }
            standardOutput = stdout
        }
        return Integer.parseInt(stdout.toString().trim())
    } catch (ignored) {
        return -1;
    }
}

def getVersionName = { ->
    try {
        def stdout = new ByteArrayOutputStream()
        exec {
            switch (ant.properties.os) {
                case 'windows':
                    commandLine 'cmd', '/c', 'git', 'describe', '--tags', '--dirty', '--always'
                    break
                case 'unix':
                    commandLine 'git', 'describe', '--tags', '--dirty', '--always'
                    break
            }
            standardOutput = stdout
        }
        return stdout.toString().trim()
    } catch (ignored) {
        return null;
    }
}

android {
    compileSdkVersion(25)
    buildToolsVersion('25.0.2')

    defaultConfig {
        applicationId('org.odk.collect.android')
        minSdkVersion(16)
        targetSdkVersion(22)
        versionCode LEGACY_BUILD_NUMBER_OFFSET + getMasterCommitCount()
        versionName getVersionName()
        testInstrumentationRunner('android.support.test.runner.AndroidJUnitRunner')
        multiDexEnabled true
    }

    buildTypes {
        release {
            minifyEnabled(true)
            proguardFiles getDefaultProguardFile('proguard-android.txt'), 'proguard-rules.txt'
        }
        debug {
            debuggable(true)
            // Allows AndroidTest JaCoCo reports to be generated
            testCoverageEnabled(true)
        }
    }

    packagingOptions {
        // Pick first occurrence of any files that cause conflicts, as defined
        // in common.gradle
        pickFirst 'META-INF/DEPENDENCIES'
        pickFirst 'META-INF/LICENSE'
        pickFirst 'META-INF/LICENSE.txt'
        pickFirst 'META-INF/NOTICE'
        pickFirst 'META-INF/NOTICE.txt'
        pickFirst 'META-INF/services/com.fasterxml.jackson.core.JsonFactory'
        pickFirst 'META-INF/services/com.fasterxml.jackson.core.ObjectCodec'
        pickFirst 'META-INF/services/javax.ws.rs.ext.MessageBodyReader'
        pickFirst 'META-INF/services/javax.ws.rs.ext.MessageBodyWriter'
    }

    compileOptions {
        sourceCompatibility JavaVersion.VERSION_1_7
        targetCompatibility JavaVersion.VERSION_1_7
    }

    dexOptions {
        javaMaxHeapSize '2048M'
    }

    lintOptions {
        abortOnError true
    }
}

// Required to use fileExtensions property in checkstyle file
checkstyle.toolVersion = '7.6.1' 

// The normal check task reports nothing probably because Android uses its own sourceSets
task checkstyle(type: Checkstyle) {
    source 'src'
    // empty classpath because we don't want to check compiled classes
    classpath = files()
}

configurations.all {
    resolutionStrategy {
        cacheDynamicVersionsFor(0, 'seconds')
        cacheChangingModulesFor(0, 'seconds')
    }
    transitive = true
}

allprojects {
    tasks.withType(JavaCompile) {
        options.compilerArgs << '-Xlint:all'
    }
}

dependencies {
    compile fileTree(dir: 'libs', include: '*.jar')
    compile group: 'com.android.support', name: 'appcompat-v7', version: '25.3.1'
    compile group: 'com.android.support', name: 'multidex', version: '1.0.1'
    compile group: 'com.google.android.gms', name: 'play-services-analytics', version: '10.0.1'
    compile group: 'com.google.android.gms', name: 'play-services-auth', version: '10.0.1'
    compile group: 'com.google.android.gms', name: 'play-services-maps', version: '10.0.1'
    compile (group: 'com.google.code.gson', name: 'gson', version: '2.6.2'){
        exclude group: 'org.apache.httpcomponents'
    }
    compile group: 'com.google.firebase', name: 'firebase-core', version: '10.0.1'
    compile group: 'com.google.firebase', name: 'firebase-crash', version: '10.0.1'
    compile (group: 'com.google.http-client', name: 'google-http-client', version: '1.22.0') {
        exclude group: 'org.apache.httpcomponents'
    }
    compile (group: 'com.google.oauth-client', name: 'google-oauth-client', version: '1.22.0') {
        exclude group: 'org.apache.httpcomponents'
    }

    compile group: 'commons-io', name: 'commons-io', version: '2.4'
    compile group: 'joda-time', name: 'joda-time', version: '2.9.7'
    compile group: 'net.sf.kxml', name: 'kxml2', version: '2.3.0'
    compile group: 'net.sf.opencsv', name: 'opencsv', version: '2.3'
    compile group: 'org.opendatakit', name: 'opendatakit-javarosa', version: '2.1.0'
    compile group: 'org.osmdroid', name: 'osmdroid-android', version: '5.6.4'
    compile group: 'org.slf4j', name: 'slf4j-android', version: '1.6.1-RC1'
    compile group: 'pub.devrel', name: 'easypermissions', version: '0.2.1'
    compile(group: 'com.google.api-client', name: 'google-api-client-android', version: '1.22.0') { exclude group: 'org.apache.httpcomponents' }
    compile(group: 'com.google.apis', name: 'google-api-services-drive', version: 'v3-rev64-1.22.0') { exclude group: 'org.apache.httpcomponents' }
    compile(group: 'com.google.apis', name: 'google-api-services-sheets', version: 'v4-rev463-1.22.0') { exclude group: 'org.apache.httpcomponents' }
    compile group: 'com.jakewharton.timber', name: 'timber', version: '4.5.1'
<<<<<<< HEAD
    compile group: 'com.android.support', name: 'customtabs', version: '25.3.1'
    compile group: 'com.android.support', name: 'design', version: '25.3.1'
    
=======
    compile group: 'com.android.support', name: 'customtabs', version: '25.1.0'
    compile group: 'com.google.zxing', name: 'core', version: '3.2.0'
    compile group: 'com.journeyapps', name: 'zxing-android-embedded', version: '3.5.0'

>>>>>>> b24f96f2
    // Testing-only dependencies
    testCompile group: 'junit', name: 'junit', version: '4.12'
    testCompile group: 'org.mockito', name: 'mockito-core', version: '1.10.19'
    testCompile group: 'org.robolectric', name: 'robolectric', version: '3.1.2'
    testCompile group: 'org.robolectric', name: 'shadows-multidex', version: '3.0'
    androidTestCompile group: 'com.android.support', name: 'support-annotations', version: '25.3.1'
    androidTestCompile group: 'com.android.support.test', name: 'runner', version: '0.5'
    androidTestCompile group: 'com.android.support.test', name: 'rules', version: '0.5'
    androidTestCompile group: 'com.squareup.okhttp3', name: 'mockwebserver', version: '3.2.0'
}

// Must be at bottom to prevent dependency collisions
// https://developers.google.com/android/guides/google-services-plugin
apply plugin: 'com.google.gms.google-services'<|MERGE_RESOLUTION|>--- conflicted
+++ resolved
@@ -164,16 +164,11 @@
     compile(group: 'com.google.apis', name: 'google-api-services-drive', version: 'v3-rev64-1.22.0') { exclude group: 'org.apache.httpcomponents' }
     compile(group: 'com.google.apis', name: 'google-api-services-sheets', version: 'v4-rev463-1.22.0') { exclude group: 'org.apache.httpcomponents' }
     compile group: 'com.jakewharton.timber', name: 'timber', version: '4.5.1'
-<<<<<<< HEAD
     compile group: 'com.android.support', name: 'customtabs', version: '25.3.1'
     compile group: 'com.android.support', name: 'design', version: '25.3.1'
-    
-=======
-    compile group: 'com.android.support', name: 'customtabs', version: '25.1.0'
     compile group: 'com.google.zxing', name: 'core', version: '3.2.0'
     compile group: 'com.journeyapps', name: 'zxing-android-embedded', version: '3.5.0'
 
->>>>>>> b24f96f2
     // Testing-only dependencies
     testCompile group: 'junit', name: 'junit', version: '4.12'
     testCompile group: 'org.mockito', name: 'mockito-core', version: '1.10.19'
